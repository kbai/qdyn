! Bulirsch-Stoer ODE solver from Numerical Recipes
module ode_bs

  implicit none
  private

  public :: bsstep

contains

      SUBROUTINE bsstep(y,dydx,nv,x,htry,eps,yscal,hdid,hnext,pb,ik)

<<<<<<< HEAD
      use problem_class, only : problem_type
      use constants, only : MPI_parallel
      use my_mpi, only: MY_RANK
=======
      use problem_class, only : problem_type 
      use my_mpi, only: NPROCS, max_allproc
>>>>>>> db24cf47

      integer, intent(in) :: nv
      double precision, intent(inout) :: y(nv), dydx(nv), x
      double precision, intent(in) :: yscal(nv), htry, eps
      double precision, intent(out) :: hdid, hnext
      type(problem_type), intent(inout) :: pb
                          !NOTE: inout needed by FFT in compute_stress

      integer, parameter :: KMAXX=8, IMAX=KMAXX+1
      double precision, parameter :: SAFE1=.25d0, SAFE2=.7d0, &
                                     REDMAX=1.d-5, REDMIN=.7d0, &
                                     TINY=1.d-30,    &
                                     SCALMX=.5d0 !SCALMX=.1d0
      integer :: iq,k,km,ik
      integer, dimension(IMAX) :: nseq = (/ 2,4,6,8,10,12,14,16,18 /)
      integer, save :: kmax,kopt
      double precision, save :: alf(KMAXX,KMAXX)
      double precision :: err(KMAXX)
      double precision, save :: a(IMAX)
      double precision, save :: epsold = -1.d0,xnew
      double precision :: eps1,errmax,err_km,fact,red,h,scale,wrkmin,xest,  &
                yerr(nv),ysav(nv),yseq(nv),errmaxglob
      logical, save :: first = .true.
      logical :: reduct

      if (eps /= epsold) then
        hnext=-1.d29
        xnew=-1.d29
        eps1=SAFE1*eps
        a(1)=nseq(1)+1
        do k=1,KMAXX
          a(k+1)=a(k)+nseq(k+1)
        enddo
        do iq=2,KMAXX
          do k=1,iq-1
            alf(k,iq)=eps1**( (a(k+1)-a(iq+1))/ ((a(iq+1)-a(1)+1.d0)*(2*k+1)) )
          enddo
        enddo
        epsold=eps
        do kopt=2,KMAXX-1
          if (a(kopt+1) > a(kopt)*alf(kopt-1,kopt)) exit
        enddo
        kmax=kopt
      endif
      h=htry
      ysav=y
      if (h /= hnext .or. x /= xnew) then
        first=.true.
        kopt=kmax
      endif
      reduct=.false.
!PG
    ik=0
    main_loop: do

      do k=1,kmax
        xnew=x+h
!       if (xnew == x) then
        if (x+1.e10*h == x) then  !NOTE: different than original code (above). Why???
          write(6,*)'dt_did,t= ',h,x
          stop 'step size underflow in bsstep'
!JPA: make it a safe MPI stop: all procs should stop if at least one has an error
        endif
        call mmid(ysav,dydx,nv,x,h,nseq(k),yseq,pb)
        ik=ik+nseq(k)
        xest=(h/nseq(k))**2
        call pzextr(k,xest,yseq,y,yerr,nv)
        if (k == 1) cycle
<<<<<<< HEAD
        errmax=maxval(dabs(yerr/yscal))
!JPA: call MPI_REDUCE here to compute errmax = max over all processors
      if (MPI_parallel) then
        call max_allproc(errmax,errmaxglob)
        errmax=errmaxglob
      endif
=======
        errmax=maxval(dabs(yerr/yscal)) 
        if (NPROCS>1) then  
          call max_allproc(errmax,errmaxglob)
          errmax=errmaxglob
        endif
>>>>>>> db24cf47
        errmax=max(TINY,errmax)/eps
        km=k-1
        err_km=(errmax/SAFE1)**(1.d0/(2*km+1))
        err(km)=err_km
        if (k >= kopt-1 .or. first) then
          if (errmax < 1.0) exit main_loop
          if (k == kmax .or. k == kopt+1) then
            red=SAFE2/err_km
            exit
          else if (k == kopt) then
            if (alf(kopt-1,kopt) < err_km) then
              red=1.d0/err_km
              exit
            endif
          else if (kopt == kmax) then
            if (alf(km,kmax-1) < err_km) then
              red=alf(km,kmax-1)*SAFE2/err_km
              exit
            endif
          else if (alf(km,kopt) < err_km) then
            red=alf(km,kopt-1)/err_km
            exit
          endif
        endif
      enddo
      red=min(red,REDMIN)
      red=max(red,REDMAX)
      h=h*red
      reduct=.true.

    enddo main_loop
!PG
      x=xnew
      hdid=h
      first=.false.
      kopt=1+minloc(a(2:km+1)*max(err(1:km),SCALMX), 1)
      scale=max(err(kopt-1),SCALMX)
      wrkmin=scale*a(kopt)
      hnext=h/scale
      if (kopt >= k .and. kopt /= kmax .and. .not. reduct) then
        fact=max(scale/alf(kopt-1,kopt),SCALMX)
        if (a(kopt+1)*fact <= wrkmin) then
          hnext=h/fact
          kopt=kopt+1
        endif
      endif
!JPA if everything worked correctly, hdid and hnext should be the same in all processors

      END SUBROUTINE bsstep


      SUBROUTINE mmid(y,dydx,nvar,xs,htot,nstep,yout,pb)

      use problem_class, only : problem_type
      use derivs_all, only : derivs

      integer, intent(in) :: nstep,nvar
      double precision, intent(in) :: y(nvar),dydx(nvar),xs,htot
      double precision, intent(out) :: yout(nvar)
      type(problem_type), intent(inout)  :: pb

      double precision :: x, h,h2,swap(nvar),ym(nvar),yn(nvar)
      integer :: n

      h=htot/nstep
      ym=y
      yn=y+h*dydx
      x=xs+h
      call derivs(x,yn,yout,pb)
      h2=2.d0*h
      do n=2,nstep
        swap=ym+h2*yout
        ym=yn
        yn=swap
        x=x+h
        call derivs(x,yn,yout,pb)
      enddo
      yout=0.5d0*(ym+yn+h*yout)

      END SUBROUTINE mmid


      SUBROUTINE pzextr(iest,xest,yest,yz,dy,nv)

      integer, intent(in) :: iest,nv
      double precision, intent(in) :: xest,yest(nv)
      double precision, intent(out) :: dy(nv),yz(nv)

      integer, parameter :: IMAX=13
      integer :: k1
      double precision :: delta,q(nv),d(nv)
      double precision, save :: x(IMAX)
      double precision, allocatable, save :: qcol(:,:)

      if (.not.allocated(qcol)) then
        allocate(qcol(nv,IMAX))
      elseif (size(qcol,1)/=nv) then
        deallocate(qcol)
        allocate(qcol(nv,IMAX))
      endif

      x(iest)=xest
      dy=yest
      yz=yest
      if (iest == 1) then
        qcol(:,1)=yest
      else
        d=yest
        do k1=1,iest-1
          q=qcol(:,k1)
          qcol(:,k1)=dy
          delta=1.d0/(x(iest-k1)-xest)
          d=delta*(d-q)
          dy=xest*d
          d=x(iest-k1)*d
          yz=yz+dy
        enddo
        qcol(:,iest)=dy
      endif

      END SUBROUTINE pzextr

end module ode_bs<|MERGE_RESOLUTION|>--- conflicted
+++ resolved
@@ -10,14 +10,8 @@
 
       SUBROUTINE bsstep(y,dydx,nv,x,htry,eps,yscal,hdid,hnext,pb,ik)
 
-<<<<<<< HEAD
       use problem_class, only : problem_type
-      use constants, only : MPI_parallel
-      use my_mpi, only: MY_RANK
-=======
-      use problem_class, only : problem_type 
       use my_mpi, only: NPROCS, max_allproc
->>>>>>> db24cf47
 
       integer, intent(in) :: nv
       double precision, intent(inout) :: y(nv), dydx(nv), x
@@ -86,20 +80,11 @@
         xest=(h/nseq(k))**2
         call pzextr(k,xest,yseq,y,yerr,nv)
         if (k == 1) cycle
-<<<<<<< HEAD
         errmax=maxval(dabs(yerr/yscal))
-!JPA: call MPI_REDUCE here to compute errmax = max over all processors
-      if (MPI_parallel) then
-        call max_allproc(errmax,errmaxglob)
-        errmax=errmaxglob
-      endif
-=======
-        errmax=maxval(dabs(yerr/yscal)) 
-        if (NPROCS>1) then  
+        if (NPROCS>1) then
           call max_allproc(errmax,errmaxglob)
           errmax=errmaxglob
         endif
->>>>>>> db24cf47
         errmax=max(TINY,errmax)/eps
         km=k-1
         err_km=(errmax/SAFE1)**(1.d0/(2*km+1))
