module output

! OUTPUT: This module manages outputs

  implicit none
  private
  public :: screen_init, ot_read_stations, ot_init, ox_init, &
            screen_write, ot_write, ox_write,  &
            time_write, crack_size

contains

!=====================================================================
!output initilized field to screen
subroutine screen_init(pb)

  use problem_class
  use constants, only : PI

  type (problem_type), intent(inout) :: pb

  double precision :: K

  if (pb%ot%ic<1) return

  write(6,*) 'Values at selected point of the fault:'
  K = pb%mesh%Lfault
<<<<<<< HEAD
  if (pb%mesh%dim == 1) then
    if (pb%kernel%k2f%finite == 0) K = pb%mesh%W
=======
  if (pb%mesh%dim == 1) then   
    if (pb%kernel%k2f%finite .eqv. .false.) K = pb%mesh%W
>>>>>>> 58d547bd
  endif
  K = PI*pb%smu/K
  if (pb%mesh%dim < 2) then
    write(6,*) 'K/Kc = ',K/(pb%sigma(pb%ot%ic)*(pb%b(pb%ot%ic)-pb%a(pb%ot%ic))/pb%dc(pb%ot%ic))
    write(6,*) 'K/Kb = ',K/(pb%sigma(pb%ot%ic)*pb%b(pb%ot%ic)/pb%dc(pb%ot%ic))
  end if
  write(6,*)
  write(6,*) '    it,  dt (secs), time (yrs), v_max (m/s), sigma_max (MPa)'

end subroutine screen_init



!=====================================================================
!output one step to screen
subroutine screen_write(pb)

  use constants, only : YEAR
  use problem_class
  use my_mpi, only : is_MPI_parallel, is_mpi_master, max_allproc

  type (problem_type), intent(in) :: pb
  double precision :: sigma_max, sigma_max_glob

  sigma_max = maxval(pb%sigma)

  if (is_MPI_parallel()) then
    call max_allproc(sigma_max,sigma_max_glob)
    if (is_mpi_master()) write(6,'(i7,x,4(e11.3,x),i5)') pb%it, pb%dt_did, pb%time/YEAR,&
                              pb%vmaxglob, sigma_max_glob/1.0D6
  else
    write(6,'(i7,x,4(e11.3,x),i5)') pb%it, pb%dt_did, pb%time/YEAR,    &
                            pb%vmaxglob, sigma_max/1.0D6
  endif

end subroutine screen_write


!=====================================================================
! write time of every step
subroutine time_write(pb)

  use problem_class
  type (problem_type), intent(inout) :: pb

  write(121,*) pb%time, pb%tmax

end subroutine time_write


!=====================================================================
subroutine ot_read_stations(ot)

  use problem_class, only : ot_type

  type (ot_type), intent(inout) :: ot

  integer :: nsta,ista

  open(unit=200,file='stations.dat',action='read')
  read(200,*) nsta
  allocate(ot%xsta(nsta),ot%ysta(nsta),ot%zsta(nsta))
  do ista=1,nsta
    read(200,*) ot%xsta(ista), ot%ysta(ista), ot%zsta(ista)
  enddo
  close(200)

end subroutine ot_read_stations

!=====================================================================
! write ot file header
subroutine ot_init(pb)

  use problem_class
  use constants, only: OUT_MASTER
  use my_mpi, only : is_MPI_parallel, is_mpi_master, my_mpi_tag
  use mesh, only : mesh_get_size

  type (problem_type), intent(inout) :: pb
  integer :: i,n,nsta,ista,ik
  double precision :: dmin2, d2

  n = mesh_get_size(pb%mesh)
  pb%ot%lcnew = dble(n)
  pb%ot%llocnew = dble(n)

  if (is_MPI_parallel()) then

   ! find stations
    dmin2 = 0.01d0*pb%mesh%dx ! distance tolerance = 1% grid size
    dmin2 = dmin2*dmin2
    nsta = 1 !NOTE: currently only one station implemented
    do ista=1,nsta
      do ik=1,n
        d2 = (pb%mesh%x(ik)-pb%ot%xsta(ista))**2 &
           + (pb%mesh%y(ik)-pb%ot%ysta(ista))**2 &
           + (pb%mesh%z(ik)-pb%ot%zsta(ista))**2
        if (d2 < dmin2) then
          pb%ot%ic=ik
          write(6,*) 'Processor: ',my_mpi_tag(),', station ',ista, &
                     ' found, distance mismatch = ',d2
          exit
        endif
      enddo
    enddo

    if (OUT_MASTER .and. is_mpi_master() ) then
      pb%ot%unit = 18
      write(pb%ot%unit,'(a)')'# macroscopic values:'
      write(pb%ot%unit,'(a)')'# 1=t'
      write(pb%ot%unit,'(a)')'# values at selected point:'
      write(pb%ot%unit,'(a)')'# 2=V, 3=theta, 4=V*theta/dc, 5=tau, 6=slip'
      close(pb%ot%unit)
    endif
!JPA WARNING Implementation in progress
!    pb%ot%unit = 22
!    write(pb%ot%unit,'(a)')'# Seismicity record:'
!    write(pb%ot%unit,'(a)')'# 1=loc, 2=t, 3=v'
!  pb%ot%unit = 10000
!  do i=1,n
!    if (pb%ot%iot(i) == 1) then
!      pb%ot%unit = pb%ot%unit+1
!      write(pb%ot%unit,'(a,i10)')'# nx= ', i
!      write(pb%ot%unit,'(a)')'# 1=t, 2=V, 3=theta, 4=tau, 5=slip, 6=sigma'
!    endif
!  enddo

else

  pb%ot%unit = 18
  write(pb%ot%unit,'(a)')'# macroscopic values:'
  write(pb%ot%unit,'(a)')'# 1=t,2=loc_size,3=crack_size,4=potcy,5=pot_rate'
  write(pb%ot%unit,'(a)')'# values at selected point:'
  write(pb%ot%unit,'(a)')'# 6=V, 7=theta, 8=V*theta/dc, 9=tau, 10=slip'
  write(pb%ot%unit,'(a)')'# values at max(V) location:'
  write(pb%ot%unit,'(a)')'# 11=x, 12=V, 13=theta, 14=omeg, 15=tau, 16=slip, 17=sigma'
  if (pb%features%cohesion == 1) write(pb%ot%unit,'(a)')'# 18=alpha'

  pb%ot%unit = 22
  write(pb%ot%unit,'(a)')'# Seismicity record:'
  write(pb%ot%unit,'(a)')'# 1=loc, 2=t, 3=v'

  pb%ot%unit = 10000
  do i=1,n
    if (pb%ot%iot(i) == 1) then
      pb%ot%unit = pb%ot%unit+1
      write(pb%ot%unit,'(a,i10)')'# nx= ', i
      write(pb%ot%unit,'(a)')'# 1=t, 2=V, 3=theta, 4=tau, 5=slip, 6=sigma'
    endif
  enddo

endif

  allocate ( pb%ot%v_pre(n), pb%ot%v_pre2(n) )
  pb%ot%v_pre = 0.d0
  pb%ot%v_pre2 = 0.d0

end subroutine ot_init



!=====================================================================
! write ox file header
subroutine ox_init(pb)

  use problem_class
  use constants, only : OUT_MASTER
  use my_mpi, only : is_MPI_parallel, is_mpi_master
  use mesh, only : mesh_get_size

  type (problem_type), intent(inout) :: pb

  integer :: i,n

  n = mesh_get_size(pb%mesh)
  allocate ( pb%ox%t_rup(n), pb%ox%tau_max(n), pb%ox%v_max(n), pb%ox%t_vmax(n) )

  if (pb%ox%i_ox_seq == 0) then
    pb%ox%unit = 19
  else
!    pb%ox%unit = 1000
    pb%ox%unit = 999
  endif

  pb%ox%count=0
  pb%ox%dyn_count=0
  pb%ox%dyn_count2=0
  do i=1,pb%mesh%nn,pb%ox%nxout
    pb%ox%count = pb%ox%count+1
  enddo

  if (is_MPI_parallel()) then
    if (OUT_MASTER .and. is_mpi_master() ) then
      pb%ox%countglob=0
      do i=1,pb%mesh%nnglob, pb%ox%nxout
        pb%ox%countglob = pb%ox%countglob+1
      enddo
     if (pb%ox%unit==19) write(pb%ox%unit,'(a,i10)')'# nx= ',pb%ox%countglob
    endif

  else
    write(pb%ox%unit,'(a,i10)')'# nx= ',pb%ox%count
  endif

  pb%ox%dyn_stat = 0
  pb%ox%dyn_stat2 = 0

  pb%ox%pot_pre = 0.d0

end subroutine ox_init

!=====================================================================
! Export timeseries
subroutine ot_write(pb)

  use problem_class
  use constants, only : OCTAVE_OUTPUT
  use my_mpi, only : is_MPI_parallel

  type (problem_type), intent(inout) :: pb
  integer :: i,ios
  character(30) :: ot_fmt

  pb%ot%unit = 18
  if (is_MPI_parallel()) then
   ! if "ic" station is in this processor
    if (pb%ot%ic>0) then
      open(pb%ot%unit,access='APPEND',status='old',iostat=ios)
      if (ios>0) stop 'Fatal error: ot_write: Error opening a fort.18 file'
     !JPA add test for the first time we try to open this file but it does not exist yet
     !JPA add test to prevent appenaingd data to a file from a previous simulation
      if (OCTAVE_OUTPUT) then
        ot_fmt = '(g0.16,5(",",g0.6))'
      else
        ot_fmt = '(e24.16,5e14.6)'
      endif
      write(pb%ot%unit,ot_fmt) pb%time, pb%v(pb%ot%ic), pb%theta(pb%ot%ic), &
          pb%v(pb%ot%ic)*pb%theta(pb%ot%ic)/pb%dc(pb%ot%ic), &
          pb%tau(pb%ot%ic), pb%slip(pb%ot%ic)
      close(pb%ot%unit)
    endif
   !JPA warning: ivmax outputs not implemented in parallel yet

  else
    if (OCTAVE_OUTPUT) then
     ! for Octave: comma as field delimiter and no spaces
      ot_fmt = '(g0.16,16(",",g0.6))'
    else
      ot_fmt = '(e24.16,16e14.6)'
    endif
    write(pb%ot%unit,ot_fmt) pb%time, pb%ot%llocnew*pb%mesh%dx,  &
      pb%ot%lcnew*pb%mesh%dx, pb%ot%pot, pb%ot%pot_rate,    &
      pb%v(pb%ot%ic), pb%theta(pb%ot%ic),  &
      pb%v(pb%ot%ic)*pb%theta(pb%ot%ic)/pb%dc(pb%ot%ic), &
      pb%tau(pb%ot%ic), pb%slip(pb%ot%ic),    &
     ! for ivmax
      pb%mesh%x(pb%ot%ivmax), pb%v(pb%ot%ivmax), pb%theta(pb%ot%ivmax),   &
      pb%v(pb%ot%ivmax)*pb%theta(pb%ot%ivmax)/pb%dc(pb%ot%ivmax),    &
      pb%tau(pb%ot%ivmax), pb%slip(pb%ot%ivmax), pb%sigma(pb%ot%ivmax)
  endif

  if (is_MPI_parallel()) return
 !JPA warning: the ot outputs below are not yet implemented in parallel

 ! output slip velocity maxima at selected nodes
  pb%ot%unit = 22
  do i=1,pb%mesh%nn
    if ((pb%ot%iasp(i) == 1) .and. (pb%ot%v_pre(i) >= pb%ot%v_th) .and.      &
        (pb%v(i) < pb%ot%v_pre(i)) .and. (pb%ot%v_pre(i) >= pb%ot%v_pre2(i))) then
      write(pb%ot%unit,'(i10,2e24.16)') i, pb%time, pb%ot%v_pre(i)
    endif
  enddo
  pb%ot%v_pre2=pb%ot%v_pre
  pb%ot%v_pre=pb%v

  pb%ot%unit = 10000

 ! output time series at selected nodes
  do i=1,pb%mesh%nn
    if (pb%ot%iot(i) == 1) then
      pb%ot%unit = pb%ot%unit+1
      write(pb%ot%unit,'(e24.16,5e14.6)') pb%time, pb%v(i), &
        pb%theta(i), pb%tau(i), pb%slip(i), pb%sigma(i)
    endif
  enddo

end subroutine ot_write

!=====================================================================
! Export snapshots
subroutine ox_write(pb)

  use problem_class
  use constants, only: OUT_MASTER
  use my_mpi, only: is_MPI_parallel, is_mpi_master, my_mpi_tag, synchronize_all

  type (problem_type), intent(inout) :: pb

  integer :: ixout
  character(len=256) :: fileproc

if (is_MPI_parallel()) then
! In progress
! if (mod(pb%it-1,pb%ot%ntout) == 0 .or. pb%it == pb%itstop) then
 if (mod(pb%it,pb%ot%ntout) == 0 .or. pb%it == pb%itstop) then
  if (OUT_MASTER) then
  ! Collecting global nodes
    call pb_global(pb)
    if (is_mpi_master()) then
      pb%ot%ivmaxglob = maxloc(pb%v_glob,1)
      ! Writing fault points in single file fort.19
      if (pb%ox%i_ox_seq == 0) then
        write(pb%ox%unit,'(a,2i8,e14.6)') '# x y z t v theta dtau tau_dot slip sigma ',&
                                          pb%it,pb%ot%ivmaxglob,pb%time
        do ixout=1,pb%mesh%nnglob,pb%ox%nxout
          write(pb%ox%unit,'(3e15.7,e24.16,6e15.7)') pb%mesh%xglob(ixout),pb%mesh%yglob(ixout),&
          pb%mesh%zglob(ixout),pb%time,pb%v_glob(ixout),pb%theta_glob(ixout),&
          pb%tau_glob(ixout),pb%dtau_dt_glob(ixout),pb%slip_glob(ixout), pb%sigma_glob(ixout)
        enddo
      else
      !Writing in File output in snapshots. fort.XXXXXX
      pb%ox%unit = pb%ox%unit + 1
      write(pb%ox%unit,'(3i10,e24.14)') pb%it,pb%ot%ivmaxglob,pb%ox%countglob,pb%time
      write(pb%ox%unit,'(a)') '#  x  y  z  t  v  theta  dtau  tau_dot  slip '
      do ixout=1,pb%mesh%nnglob,pb%ox%nxout
        write(pb%ox%unit,'(3e15.7,e24.14,6e15.7)')       &
          pb%mesh%xglob(ixout),pb%mesh%yglob(ixout),pb%mesh%zglob(ixout),pb%time,     &
          pb%v_glob(ixout),pb%theta_glob(ixout),pb%tau_glob(ixout),   &
          pb%dtau_dt_glob(ixout),pb%slip_glob(ixout), pb%sigma_glob(ixout)
      enddo
      close(pb%ox%unit) !Closing snapshot
      endif
    endif
  else
  !local
      !Each processor writes an output file.
      pb%ox%unit = pb%ox%unit + 1
      write(fileproc,'(a,i6.6,a,a)') 'fort.',pb%ox%unit,'_proc',my_mpi_tag()
      open(pb%ox%unit,file=fileproc(1:len_trim(fileproc)),status='replace',form='formatted',action='write')
      write(pb%ox%unit,'(3i10,e24.14)') pb%it,pb%ot%ivmax,pb%ox%count,pb%time
      write(pb%ox%unit,'(a)') '#  x  y  z  t  v  theta  dtau  tau_dot  slip '
      do ixout=1,pb%mesh%nn,pb%ox%nxout
        write(pb%ox%unit,'(3e15.7,e24.14,6e15.7)')       &
          pb%mesh%x(ixout),pb%mesh%y(ixout),pb%mesh%z(ixout),pb%time,     &
          pb%v(ixout),pb%theta(ixout),pb%tau(ixout),   &
          pb%dtau_dt(ixout),pb%slip(ixout), pb%sigma(ixout)
      enddo
      close(pb%ox%unit) !Closing snapshot
  endif
!  close(pb%ox%unit)
 endif

 if (pb%ox%i_ox_dyn == 1) then
   if (OUT_MASTER) then
     call pb_global(pb)
     if (is_mpi_master()) then
      if (pb%ox%dyn_stat2 == 0 .and. pb%vmaxglob >= pb%DYN_th_on ) then
        pb%ox%dyn_stat2 = 1
        do ixout=1,pb%mesh%nnglob,pb%ox%nxout_dyn
          pb%tau_max_glob(ixout) = pb%tau_glob(ixout)
          pb%t_rup_glob(ixout) = pb%time
          pb%v_max_glob(ixout) = pb%v_glob(ixout)
          pb%t_vmax_glob(ixout) = pb%time
        enddo
        write(20001+3*pb%ox%dyn_count2,'(3i10,e24.14)')   &
              pb%it,pb%ot%ivmaxglob,pb%ox%countglob,pb%time
        write(20001+3*pb%ox%dyn_count2,'(a)') '#  x  y  z  t  v  theta  dtau  tau_dot  slip sigma'
        do ixout=1,pb%mesh%nnglob,pb%ox%nxout_dyn
           write(20001+3*pb%ox%dyn_count2,'(3e15.7,e24.14,6e15.7)')       &
           pb%mesh%xglob(ixout),pb%mesh%yglob(ixout),pb%mesh%zglob(ixout),pb%time,     &
           pb%v_glob(ixout),pb%theta_glob(ixout),pb%tau_glob(ixout),   &
           pb%dtau_dt_glob(ixout),pb%slip_glob(ixout), pb%sigma_glob(ixout)
        enddo
        close(20001+3*pb%ox%dyn_count2)
      endif

      if (pb%ox%dyn_stat2 == 1) then
        do ixout=1,pb%mesh%nnglob,pb%ox%nxout_dyn
          if (pb%tau_glob(ixout) > pb%tau_max_glob(ixout)) then
             pb%tau_max_glob(ixout) = pb%tau_glob(ixout)
             pb%t_rup_glob(ixout) = pb%time
          endif
          if (pb%v_glob(ixout) > pb%v_max_glob(ixout)) then
             pb%v_max_glob(ixout) = pb%v_glob(ixout)
             pb%t_vmax_glob(ixout) = pb%time
          endif
        enddo
      endif

      if (pb%ox%dyn_stat2 == 1 .and. pb%vmaxglob <= pb%DYN_th_off ) then
        pb%ox%dyn_stat2 = 0
        write(20002+3*pb%ox%dyn_count2,'(3i10,e24.14)')   &
              pb%it,pb%ot%ivmaxglob,pb%ox%countglob,pb%time
        write(20002+3*pb%ox%dyn_count2,'(a)') '#  x  y  z  t  v  theta  dtau  tau_dot  slip sigma'
        do ixout=1,pb%mesh%nnglob,pb%ox%nxout_dyn
           write(20002+3*pb%ox%dyn_count2,'(3e15.7,e24.14,6e15.7)')       &
           pb%mesh%xglob(ixout),pb%mesh%yglob(ixout),pb%mesh%zglob(ixout),pb%time,     &
           pb%v_glob(ixout),pb%theta_glob(ixout),pb%tau_glob(ixout),   &
           pb%dtau_dt_glob(ixout),pb%slip_glob(ixout),pb%sigma_glob(ixout)
        enddo
        close(20002+3*pb%ox%dyn_count2)

        write(20003+3*pb%ox%dyn_count2,'(a)') '#  x  y  z  t_rup tau_max t_vmax vmax'
        do ixout=1,pb%mesh%nnglob,pb%ox%nxout_dyn
           write(20003+3*pb%ox%dyn_count2,'(3e15.7,4e28.20)')       &
           pb%mesh%xglob(ixout),pb%mesh%yglob(ixout),pb%mesh%zglob(ixout),       &
           pb%t_rup_glob(ixout),pb%tau_max_glob(ixout),pb%t_vmax_glob(ixout),pb%v_max_glob(ixout)
        enddo
        close(20003+3*pb%ox%dyn_count2)
        pb%ox%dyn_count2 = pb%ox%dyn_count2 + 1
      endif
     endif
   else
   ! writing in chuncks
   endif
 endif

else
 if (mod(pb%it-1,pb%ot%ntout) == 0 .or. pb%it == pb%itstop) then
  if (pb%ox%i_ox_seq == 0) then
    write(pb%ox%unit,'(a,2i8,e14.6)')'# x t v theta dtau tau_dot slip sigma',pb%it,pb%ot%ivmax,pb%time
  ! JPA: this output should also contain y and z
    do ixout=1,pb%mesh%nn,pb%ox%nxout
      write(pb%ox%unit,'(e15.7,e24.16,6e15.7)') pb%mesh%x(ixout),pb%time,pb%v(ixout),   &
        pb%theta(ixout),pb%tau(ixout), pb%dtau_dt(ixout),pb%slip(ixout), pb%sigma(ixout)
    enddo
  else
    pb%ox%unit = pb%ox%unit + 1
    write(pb%ox%unit,'(3i10,e24.14)') pb%it,pb%ot%ivmax,pb%ox%count,pb%time
    write(pb%ox%unit,'(a)') '#  x  y  z  t  v  theta  dtau  tau_dot  slip  sigma'
    do ixout=1,pb%mesh%nn,pb%ox%nxout
      write(pb%ox%unit,'(3e15.7,e24.14,6e15.7)')       &
        pb%mesh%x(ixout),pb%mesh%y(ixout),pb%mesh%z(ixout),pb%time,     &
        pb%v(ixout),pb%theta(ixout),pb%tau(ixout),   &
        pb%dtau_dt(ixout),pb%slip(ixout), pb%sigma(ixout)
    enddo
    close(pb%ox%unit)
  endif
 endif

  if (pb%ox%i_ox_dyn == 1) then

    if (pb%ox%dyn_stat2 == 0 .and. pb%v(pb%ot%ivmax) >= pb%DYN_th_on ) then
      pb%ox%dyn_stat2 = 1
      do ixout=1,pb%mesh%nn,pb%ox%nxout_dyn
        pb%ox%tau_max(ixout) = pb%tau(ixout)
        pb%ox%t_rup(ixout) = pb%time
        pb%ox%v_max(ixout) = pb%v(ixout)
        pb%ox%t_vmax(ixout) = pb%time
      enddo
      write(20001+3*pb%ox%dyn_count2,'(3i10,e24.14)')   &
            pb%it,pb%ot%ivmax,pb%ox%count,pb%time
      write(20001+3*pb%ox%dyn_count2,'(a)') '#  x  y  z  t  v  theta  dtau  tau_dot  slip sigma'
      do ixout=1,pb%mesh%nn,pb%ox%nxout_dyn
        write(20001+3*pb%ox%dyn_count2,'(3e15.7,e24.14,6e15.7)')       &
          pb%mesh%x(ixout),pb%mesh%y(ixout),pb%mesh%z(ixout),pb%time,     &
          pb%v(ixout),pb%theta(ixout),pb%tau(ixout),   &
          pb%dtau_dt(ixout),pb%slip(ixout), pb%sigma(ixout)
      enddo
      close(20001+3*pb%ox%dyn_count2)
    endif

    if (pb%ox%dyn_stat2 == 1) then
      do ixout=1,pb%mesh%nn,pb%ox%nxout_dyn
        if (pb%tau(ixout) > pb%ox%tau_max(ixout)) then
          pb%ox%tau_max(ixout) = pb%tau(ixout)
          pb%ox%t_rup(ixout) = pb%time
        endif
        if (pb%v(ixout) > pb%ox%v_max(ixout)) then
          pb%ox%v_max(ixout) = pb%v(ixout)
          pb%ox%t_vmax(ixout) = pb%time
        endif
      enddo
    endif

    if (pb%ox%dyn_stat2 == 1 .and. pb%v(pb%ot%ivmax) <= pb%DYN_th_off ) then
      pb%ox%dyn_stat2 = 0
      write(20002+3*pb%ox%dyn_count2,'(3i10,e24.14)')   &
            pb%it,pb%ot%ivmax,pb%ox%count,pb%time
      write(20002+3*pb%ox%dyn_count2,'(a)') '#  x  y  z  t  v  theta  dtau  tau_dot  slip sigma'
      do ixout=1,pb%mesh%nn,pb%ox%nxout_dyn
        write(20002+3*pb%ox%dyn_count2,'(3e15.7,e24.14,6e15.7)')       &
          pb%mesh%x(ixout),pb%mesh%y(ixout),pb%mesh%z(ixout),pb%time,     &
          pb%v(ixout),pb%theta(ixout),pb%tau(ixout),   &
          pb%dtau_dt(ixout),pb%slip(ixout),pb%sigma(ixout)
      enddo
      close(20002+3*pb%ox%dyn_count2)

      write(20003+3*pb%ox%dyn_count2,'(a)') '#  x  y  z  t_rup tau_max t_vmax vmax'
      do ixout=1,pb%mesh%nn,pb%ox%nxout_dyn
        write(20003+3*pb%ox%dyn_count2,'(3e15.7,4e28.20)')       &
          pb%mesh%x(ixout),pb%mesh%y(ixout),pb%mesh%z(ixout),       &
          pb%ox%t_rup(ixout),pb%ox%tau_max(ixout),pb%ox%t_vmax(ixout),pb%ox%v_max(ixout)
      enddo
      close(20003+3*pb%ox%dyn_count2)

      pb%ox%dyn_count2 = pb%ox%dyn_count2 + 1
    endif

  endif

  if (pb%DYN_FLAG == 1) then

    if (pb%ox%dyn_stat == 0 .and. pb%v(pb%ot%ivmax) >= pb%DYN_th_on ) then
      pb%ox%dyn_stat = 1
      OPEN (UNIT = 100, FILE='DYN_PRE.txt', STATUS='REPLACE')
      write(100,'(3i10,e24.14)') pb%it,pb%ot%ivmax,pb%ox%count,pb%time
      write(100,'(a)') '#  x  y  z  t  v  theta  dtau  tau_dot  slip sigma '
      do ixout=1,pb%mesh%nn,pb%ox%nxout_dyn
        write(pb%ox%unit,'(3e15.7,e24.14,6e15.7)')       &
          pb%mesh%x(ixout),pb%mesh%y(ixout),pb%mesh%z(ixout),pb%time,     &
          pb%v(ixout),pb%theta(ixout),pb%tau(ixout),   &
          pb%dtau_dt(ixout),pb%slip(ixout),pb%sigma(ixout)
      enddo
      pb%ox%pot_pre = pb%ot%pot
      CLOSE(100)
    endif

    if (pb%ox%dyn_stat == 1 .and. pb%v(pb%ot%ivmax) <= pb%DYN_th_off ) then
      pb%ox%dyn_stat = 0
      OPEN (UNIT = 101, FILE='DYN_POST.txt', STATUS='REPLACE')
      write(101,'(3i10,e24.14)') pb%it,pb%ot%ivmax,pb%ox%count,pb%time
      write(101,'(a)') '#  x  y  z  t  v  theta  dtau  tau_dot  slip sigma'
      do ixout=1,pb%mesh%nn,pb%ox%nxout_dyn
        write(pb%ox%unit,'(3e15.7,e24.14,6e15.7)')       &
          pb%mesh%x(ixout),pb%mesh%y(ixout),pb%mesh%z(ixout),pb%time,     &
          pb%v(ixout),pb%theta(ixout),pb%tau(ixout),   &
          pb%dtau_dt(ixout),pb%slip(ixout),pb%sigma(ixout)
      enddo
      CLOSE(101)
      if ((pb%ot%pot-pb%ox%pot_pre)*pb%smu >= pb%DYN_M) then
        pb%ox%dyn_count = pb%ox%dyn_count + 1
        if (pb%ox%dyn_count > pb%DYN_SKIP) then
          pb%itstop = pb%it
          write(222,'(3i10,e24.14)') pb%it,pb%ot%ivmax,pb%ox%count,pb%time
        endif
      endif
    endif

  endif

endif

end subroutine ox_write

!=====================================================================
! distance between largest peak on the left half
! and largest peak on the right half
function crack_size(s,n)

  integer :: n
  double precision ::  s(n)
  double precision ::  stemp,smax,s1,s2,xL,xR
  integer :: i,iL,iR,imin
  double precision :: crack_size

  if (n < 2) then
    crack_size = 0d0
    return
  endif

  ! assuming minimum stressing rate at nucleation point
  !      smin=s(1)
  !      do i=1,n
  !        if (s(i).le.smin) then
  !          imin=i
  !          smin=s(i)
  !        endif
  !      enddo

  ! WARNING: assumes one peak on x<0 and one peak on x>0
  imin=n/2

  iL=1
  stemp=0d0;
  do i=1,imin
    if (s(i) > stemp) then
      iL = i
      stemp = s(i)
    end if
  end do

  iR=imin
  stemp=0d0
  do i=imin,n
    if (s(i) >= stemp) then
      iR = i
      stemp = s(i)
    end if
  end do


  !iL = maxloc(s(1:imin))
  smax=s(iL)
  xL = dble(iL);
  if (iL > 1) then
    s1 = 0.5d0*( s(iL+1)-s(iL-1) )
    s2 = s(iL-1)-2d0*s(iL)+s(iL+1)
    if (s2 /= 0d0) xL = xL-s1/s2
  endif

  !iR = maxloc(s(imin:n))
  smax=s(iR)
  xR = dble(iR);
  if (iR < n) then
    s1 = 0.5d0*( s(iR+1)-s(iR-1) )
    s2 = s(iR-1)-2d0*s(iR)+s(iR+1)
    if (s2 /= 0d0) xR = xR-s1/s2
  endif

  crack_size = xR-xL

end function crack_size

!=====================================================================
! Collect global fault nodes to master processor for outputs
subroutine pb_global(pb)

  use mesh, only: nnLocal_perproc,nnoffset_glob_perproc
  use problem_class
  use my_mpi, only: my_mpi_rank, gather_allvdouble_root

  type(problem_type), intent(inout) :: pb
  integer :: nnLocal,nnGlobal

  nnLocal= pb%mesh%nn
  nnGlobal= pb%mesh%nnglob

  if (.not.allocated(pb%v_glob)) then

    allocate(pb%v_glob(nnGlobal),pb%theta_glob(nnGlobal),pb%tau_glob(nnGlobal),&
           pb%slip_glob(nnGlobal),pb%sigma_glob(nnGlobal),pb%dtau_dt_glob(nnGlobal))

    allocate(pb%tau_max_glob(nnGlobal),pb%t_rup_glob(nnGlobal),&
             pb%v_max_glob(nnGlobal),pb%t_vmax_glob(nnGlobal))

  endif

  pb%v_glob=0
  pb%theta_glob=0
  pb%tau_glob=0
  pb%dtau_dt_glob=0
  pb%slip_glob=0
  pb%sigma_glob=0

  call gather_allvdouble_root(pb%v,nnLocal,pb%v_glob,nnLocal_perproc, &
                           nnoffset_glob_perproc,nnGlobal)
  call gather_allvdouble_root(pb%theta,nnLocal,pb%theta_glob,nnLocal_perproc, &
                           nnoffset_glob_perproc,nnGlobal)
  call gather_allvdouble_root(pb%tau,nnLocal,pb%tau_glob,nnLocal_perproc, &
                           nnoffset_glob_perproc,nnGlobal)
  call gather_allvdouble_root(pb%slip,nnLocal,pb%slip_glob,nnLocal_perproc, &
                           nnoffset_glob_perproc,nnGlobal)
  call gather_allvdouble_root(pb%sigma,nnLocal,pb%sigma_glob,nnLocal_perproc, &
                           nnoffset_glob_perproc,nnGlobal)

  pb%tau_max_glob=0d0
  pb%t_rup_glob=0d0
  pb%v_max_glob=0d0
  pb%t_vmax_glob=0d0

end subroutine pb_global
!=====================================================================


end module output<|MERGE_RESOLUTION|>--- conflicted
+++ resolved
@@ -25,13 +25,8 @@
 
   write(6,*) 'Values at selected point of the fault:'
   K = pb%mesh%Lfault
-<<<<<<< HEAD
-  if (pb%mesh%dim == 1) then
-    if (pb%kernel%k2f%finite == 0) K = pb%mesh%W
-=======
   if (pb%mesh%dim == 1) then   
     if (pb%kernel%k2f%finite .eqv. .false.) K = pb%mesh%W
->>>>>>> 58d547bd
   endif
   K = PI*pb%smu/K
   if (pb%mesh%dim < 2) then
