module output

! OUTPUT: This module manages outputs

  implicit none
  private
  public :: screen_init, ot_read_stations, ot_init, ox_init, &
            screen_write, ot_write, ox_write,  &
            time_write, crack_size

contains

!=====================================================================
!output initilized field to screen
subroutine screen_init(pb)

  use problem_class
  use constants, only : PI

  type (problem_type), intent(inout) :: pb

  double precision :: K

  ! SEISMIC: skip this for CNS model
  if (pb%i_rns_law == 3) return

  if (pb%ot%ic<1) return

  write(6,*) 'Values at selected point of the fault:'
  K = pb%mesh%Lfault
<<<<<<< HEAD
  if (pb%mesh%dim == 1) then
    if (pb%kernel%k2f%finite .eqv. .false.) K = pb%mesh%W
=======
  if (pb%mesh%dim == 1) then   
    if (.not. pb%kernel%k2f%finite) K = pb%mesh%W
>>>>>>> 8e76c651
  endif
  K = PI*pb%smu/K
  if (pb%mesh%dim < 2) then
    write(6,*) 'K/Kc = ',K/(pb%sigma(pb%ot%ic)*(pb%b(pb%ot%ic)-pb%a(pb%ot%ic))/pb%dc(pb%ot%ic))
    write(6,*) 'K/Kb = ',K/(pb%sigma(pb%ot%ic)*pb%b(pb%ot%ic)/pb%dc(pb%ot%ic))
  end if
  write(6,*)
  write(6,*) '    it,  dt (secs), time (yrs), v_max (m/s), sigma_max (MPa)'

end subroutine screen_init



!=====================================================================
!output one step to screen
subroutine screen_write(pb)

  use constants, only : YEAR
  use problem_class
  use my_mpi, only : is_MPI_parallel, is_mpi_master, max_allproc

  type (problem_type), intent(in) :: pb
  double precision :: sigma_max, sigma_max_glob

  sigma_max = maxval(pb%sigma)

  if (is_MPI_parallel()) then
    call max_allproc(sigma_max,sigma_max_glob)
    if (is_mpi_master()) write(6,'(i7,x,4(e11.3,x),i5)') pb%it, pb%dt_did, pb%time/YEAR,&
                              pb%vmaxglob, sigma_max_glob/1.0D6
  else
    write(6,'(i7,x,4(e11.3,x),i5)') pb%it, pb%dt_did, pb%time/YEAR,    &
                            pb%vmaxglob, sigma_max/1.0D6
  endif

end subroutine screen_write


!=====================================================================
! write time of every step
subroutine time_write(pb)

  use problem_class
  type (problem_type), intent(inout) :: pb

  write(121,*) pb%time, pb%tmax

end subroutine time_write


!=====================================================================
subroutine ot_read_stations(ot)

  use problem_class, only : ot_type

  type (ot_type), intent(inout) :: ot

  integer :: nsta,ista

  open(unit=200,file='stations.dat',action='read')
  read(200,*) nsta
  allocate(ot%xsta(nsta),ot%ysta(nsta),ot%zsta(nsta))
  do ista=1,nsta
    read(200,*) ot%xsta(ista), ot%ysta(ista), ot%zsta(ista)
  enddo
  close(200)

end subroutine ot_read_stations

!=====================================================================
! write ot file header
subroutine ot_init(pb)

  use problem_class
  use constants, only: OUT_MASTER, BIN_OUTPUT
  use my_mpi, only : is_MPI_parallel, is_mpi_master, my_mpi_tag
  use mesh, only : mesh_get_size

  type (problem_type), intent(inout) :: pb
  integer :: i,n,nsta,ista,ik
  double precision :: dmin2, d2

  n = mesh_get_size(pb%mesh)
  pb%ot%lcnew = dble(n)
  pb%ot%llocnew = dble(n)

  if (is_MPI_parallel()) then

   ! find stations
    dmin2 = 0.01d0*pb%mesh%dx ! distance tolerance = 1% grid size
    dmin2 = dmin2*dmin2
    nsta = 1 !NOTE: currently only one station implemented
    do ista=1,nsta
      do ik=1,n
        d2 = (pb%mesh%x(ik)-pb%ot%xsta(ista))**2 &
           + (pb%mesh%y(ik)-pb%ot%ysta(ista))**2 &
           + (pb%mesh%z(ik)-pb%ot%zsta(ista))**2
        if (d2 < dmin2) then
          pb%ot%ic=ik
          write(6,*) 'Processor: ',my_mpi_tag(),', station ',ista, &
                     ' found, distance mismatch = ',d2
          exit
        endif
      enddo
    enddo

    if (OUT_MASTER .and. is_mpi_master() ) then
      pb%ot%unit = 18
      write(pb%ot%unit,'(a)')'# macroscopic values:'
      write(pb%ot%unit,'(a)')'# 1=t'
      write(pb%ot%unit,'(a)')'# values at selected point:'
      write(pb%ot%unit,'(a)')'# 2=V, 3=theta, 4=V*theta/dc, 5=tau, 6=slip'
      if (pb%features%tp == 1) write(pb%ot%unit,'(a)')'# 7=P, 8=T'
      close(pb%ot%unit)
    endif
!JPA WARNING Implementation in progress
!    pb%ot%unit = 22
!    write(pb%ot%unit,'(a)')'# Seismicity record:'
!    write(pb%ot%unit,'(a)')'# 1=loc, 2=t, 3=v'
!  pb%ot%unit = 10000
!  do i=1,n
!    if (pb%ot%iot(i) == 1) then
!      pb%ot%unit = pb%ot%unit+1
!      write(pb%ot%unit,'(a,i10)')'# nx= ', i
!      write(pb%ot%unit,'(a)')'# 1=t, 2=V, 3=theta, 4=tau, 5=slip, 6=sigma'
!    endif
!  enddo

else

<<<<<<< HEAD
  pb%ot%unit = 18
  write(pb%ot%unit,'(a)')'# macroscopic values:'
  write(pb%ot%unit,'(a)')'# 1=t,2=loc_size,3=crack_size,4=potcy,5=pot_rate'
  write(pb%ot%unit,'(a)')'# values at selected point:'
  write(pb%ot%unit,'(a)')'# 6=V, 7=theta, 8=V*theta/dc, 9=tau, 10=slip'
  write(pb%ot%unit,'(a)')'# values at max(V) location:'
  write(pb%ot%unit,'(a)')'# 11=x, 12=V, 13=theta, 14=omeg, 15=tau, 16=slip, 17=sigma'
  if (pb%features%tp == 1) then
    write(pb%ot%unit,'(a)')'# 18=P, 19=T (selected point)'
    write(pb%ot%unit,'(a)')'# 20=P, 21=T (at max(V))'
=======
  pb%ot%unit = 18 
  if (.not.BIN_OUTPUT) then
    write(pb%ot%unit,'(a)')'# macroscopic values:'
    write(pb%ot%unit,'(a)')'# 1=t,2=loc_size,3=crack_size,4=potcy,5=pot_rate'
    write(pb%ot%unit,'(a)')'# values at selected point:'
    write(pb%ot%unit,'(a)')'# 6=V, 7=theta, 8=V*theta/dc, 9=tau, 10=slip'
    write(pb%ot%unit,'(a)')'# values at max(V) location:'
    write(pb%ot%unit,'(a)')'# 11=x, 12=V, 13=theta, 14=omeg, 15=tau, 16=slip, 17=sigma'
  else
    open(pb%ot%unit,form='unformatted',access='stream')
>>>>>>> 8e76c651
  endif

  pb%ot%unit = 22
  write(pb%ot%unit,'(a)')'# Seismicity record:'
  write(pb%ot%unit,'(a)')'# 1=loc, 2=t, 3=v'

  pb%ot%unit = 10000
  do i=1,n
    if (pb%ot%iot(i) == 1) then
      pb%ot%unit = pb%ot%unit+1
      write(pb%ot%unit,'(a,i10)')'# nx= ', i
      write(pb%ot%unit,'(a)')'# 1=t, 2=V, 3=theta, 4=tau, 5=slip, 6=sigma'
    endif
  enddo

endif

  allocate ( pb%ot%v_pre(n), pb%ot%v_pre2(n) )
  pb%ot%v_pre = 0.d0
  pb%ot%v_pre2 = 0.d0

end subroutine ot_init



!=====================================================================
! write ox file header
subroutine ox_init(pb)

  use problem_class
  use constants, only : OUT_MASTER, BIN_OUTPUT
  use my_mpi, only : is_MPI_parallel, is_mpi_master
  use mesh, only : mesh_get_size

  type (problem_type), intent(inout) :: pb

  integer :: i,n

  n = mesh_get_size(pb%mesh)
  allocate ( pb%ox%t_rup(n), pb%ox%tau_max(n), pb%ox%v_max(n), pb%ox%t_vmax(n) )

  if (pb%ox%i_ox_seq == 0) then
    pb%ox%unit = 19
  else
!    pb%ox%unit = 1000
    pb%ox%unit = 999
  endif

  pb%ox%count=0
  pb%ox%dyn_count=0
  pb%ox%dyn_count2=0
  do i=1,pb%mesh%nn,pb%ox%nxout
    pb%ox%count = pb%ox%count+1
  enddo

  if (is_MPI_parallel()) then
    if (OUT_MASTER .and. is_mpi_master() ) then
      pb%ox%countglob=0
      do i=1,pb%mesh%nnglob, pb%ox%nxout
        pb%ox%countglob = pb%ox%countglob+1
      enddo
     if (pb%ox%unit==19) write(pb%ox%unit,'(a,i10)')'# nx= ',pb%ox%countglob
    endif

  else
<<<<<<< HEAD
    write(pb%ox%unit,'(a,i10)')'# nx= ',pb%ox%count
=======
     if (.not.BIN_OUTPUT) then
         write(pb%ox%unit,'(a,i10)') '# nx= ',pb%ox%count
     else
         open(pb%ox%unit,form='unformatted',access='stream')
         write(pb%ox%unit) pb%ox%count
         do i=1,pb%mesh%nn,pb%ox%nxout
           write(pb%ox%unit) pb%mesh%x(i)
         enddo
     endif
>>>>>>> 8e76c651
  endif

  pb%ox%dyn_stat = 0
  pb%ox%dyn_stat2 = 0

  pb%ox%pot_pre = 0.d0

end subroutine ox_init

!=====================================================================
! Export timeseries
subroutine ot_write(pb)

  use problem_class
  use constants, only : OCTAVE_OUTPUT, BIN_OUTPUT
  use my_mpi, only : is_MPI_parallel

  type (problem_type), intent(inout) :: pb
  integer :: i,ios
  character(30) :: ot_fmt

  pb%ot%unit = 18
  if (is_MPI_parallel()) then
   ! if "ic" station is in this processor
    if (pb%ot%ic>0) then
      open(pb%ot%unit,access='APPEND',status='old',iostat=ios)
      if (ios>0) stop 'Fatal error: ot_write: Error opening a fort.18 file'
     !JPA add test for the first time we try to open this file but it does not exist yet
     !JPA add test to prevent appenaingd data to a file from a previous simulation
      if (OCTAVE_OUTPUT) then
        ot_fmt = '(g0.16,5(",",g0.6))'
        if (pb%features%tp == 1) ot_fmt = '(g0.16,7(",",g0.6))'
      else
        ot_fmt = '(e24.16,5e14.6)'
        if (pb%features%tp == 1) ot_fmt = '(e24.16,7e14.6)'
      endif

      ! If thermal pressurisation is requested, output P and T
      if (pb%features%tp == 1) then
        write(pb%ot%unit,ot_fmt) pb%time, pb%v(pb%ot%ic), pb%theta(pb%ot%ic), &
            pb%v(pb%ot%ic)*pb%theta(pb%ot%ic)/pb%dc(pb%ot%ic), &
            pb%tau(pb%ot%ic), pb%slip(pb%ot%ic), &
            pb%tp%P(pb%ot%ic), pb%tp%T(pb%ot%ic)
      else
        write(pb%ot%unit,ot_fmt) pb%time, pb%v(pb%ot%ic), pb%theta(pb%ot%ic), &
            pb%v(pb%ot%ic)*pb%theta(pb%ot%ic)/pb%dc(pb%ot%ic), &
            pb%tau(pb%ot%ic), pb%slip(pb%ot%ic)
      endif
      close(pb%ot%unit)
    endif
   !JPA warning: ivmax outputs not implemented in parallel yet

  else
<<<<<<< HEAD
    if (OCTAVE_OUTPUT) then
     ! for Octave: comma as field delimiter and no spaces
      ot_fmt = '(g0.16,16(",",g0.6))'
      if (pb%features%tp == 1) ot_fmt = '(g0.16,20(",",g0.6))'
    else
      ot_fmt = '(e24.16,16e14.6)'
      if (pb%features%tp == 1) ot_fmt = '(e24.16,20e14.6)'
    endif
    if (pb%features%tp == 1) then
      write(pb%ot%unit,ot_fmt) pb%time, pb%ot%llocnew*pb%mesh%dx,  &
        pb%ot%lcnew*pb%mesh%dx, pb%ot%pot, pb%ot%pot_rate,    &
        pb%v(pb%ot%ic), pb%theta(pb%ot%ic),  &
        pb%v(pb%ot%ic)*pb%theta(pb%ot%ic)/pb%dc(pb%ot%ic), &
        pb%tau(pb%ot%ic), pb%slip(pb%ot%ic),    &
        ! for ivmax
        pb%mesh%x(pb%ot%ivmax), pb%v(pb%ot%ivmax), pb%theta(pb%ot%ivmax),   &
        pb%v(pb%ot%ivmax)*pb%theta(pb%ot%ivmax)/pb%dc(pb%ot%ivmax),    &
        pb%tau(pb%ot%ivmax), pb%slip(pb%ot%ivmax), &
        pb%sigma(pb%ot%ivmax)-pb%tp%P(pb%ot%ivmax), &
        ! write P, T
        pb%tp%P(pb%ot%ic), pb%tp%T(pb%ot%ic), pb%tp%P(pb%ot%ivmax), pb%tp%T(pb%ot%ivmax)
    else
      write(pb%ot%unit,ot_fmt) pb%time, pb%ot%llocnew*pb%mesh%dx,  &
        pb%ot%lcnew*pb%mesh%dx, pb%ot%pot, pb%ot%pot_rate,    &
        pb%v(pb%ot%ic), pb%theta(pb%ot%ic),  &
        pb%v(pb%ot%ic)*pb%theta(pb%ot%ic)/pb%dc(pb%ot%ic), &
        pb%tau(pb%ot%ic), pb%slip(pb%ot%ic),    &
        ! for ivmax
        pb%mesh%x(pb%ot%ivmax), pb%v(pb%ot%ivmax), pb%theta(pb%ot%ivmax),   &
        pb%v(pb%ot%ivmax)*pb%theta(pb%ot%ivmax)/pb%dc(pb%ot%ivmax),    &
        pb%tau(pb%ot%ivmax), pb%slip(pb%ot%ivmax), pb%sigma(pb%ot%ivmax)
    endif

  endif
=======
    if (.not.BIN_OUTPUT) then
      
      if (OCTAVE_OUTPUT) then 
        ! for Octave: comma as field delimiter and no spaces
        ot_fmt = '(g0.16,16(",",g0.6))'
      else
        ot_fmt = '(e24.16,16e14.6)'
      endif
      write(pb%ot%unit,ot_fmt) pb%time, pb%ot%llocnew*pb%mesh%dx,  &
      pb%ot%lcnew*pb%mesh%dx, pb%ot%pot, pb%ot%pot_rate,  &
      pb%v(pb%ot%ic), pb%theta(pb%ot%ic),  &
      pb%v(pb%ot%ic)*pb%theta(pb%ot%ic)/pb%dc(pb%ot%ic), &
      pb%tau(pb%ot%ic), pb%slip(pb%ot%ic),  &
     ! for ivmax
      pb%mesh%x(pb%ot%ivmax), pb%v(pb%ot%ivmax), pb%theta(pb%ot%ivmax),  &
      pb%v(pb%ot%ivmax)*pb%theta(pb%ot%ivmax)/pb%dc(pb%ot%ivmax),    &
      pb%tau(pb%ot%ivmax), pb%slip(pb%ot%ivmax), pb%sigma(pb%ot%ivmax)
      
    else
      ! macroscopic values:
      !   1=t,2=loc_size,3=crack_size,4=potcy,5=pot_rate
      ! values at selected point:
      !   6=V, 7=theta, 8=V*theta/dc, 9=tau, 10=slip
      ! values at max(V) location:
      !   11=x, 12=V, 13=theta, 14=omeg, 15=tau, 16=slip, 17=sigma
      
      write(pb%ot%unit) pb%time, pb%ot%llocnew*pb%mesh%dx,  &
      pb%ot%lcnew*pb%mesh%dx, pb%ot%pot, pb%ot%pot_rate,    &
      pb%v(pb%ot%ic), pb%theta(pb%ot%ic),                   &
      pb%v(pb%ot%ic)*pb%theta(pb%ot%ic)/pb%dc(pb%ot%ic),    &
      pb%tau(pb%ot%ic), pb%slip(pb%ot%ic),                  &
      pb%mesh%x(pb%ot%ivmax), pb%v(pb%ot%ivmax), pb%theta(pb%ot%ivmax), &
      pb%v(pb%ot%ivmax)*pb%theta(pb%ot%ivmax)/pb%dc(pb%ot%ivmax),       &
      pb%tau(pb%ot%ivmax), pb%slip(pb%ot%ivmax), pb%sigma(pb%ot%ivmax)
      if (pb%it+1 == pb%itstop) close(pb%ot%unit)
    endif
    
  endif  
>>>>>>> 8e76c651

  if (is_MPI_parallel()) return
 !JPA warning: the ot outputs below are not yet implemented in parallel

 ! output slip velocity maxima at selected nodes
  pb%ot%unit = 22
  do i=1,pb%mesh%nn
    if ((pb%ot%iasp(i) == 1) .and. (pb%ot%v_pre(i) >= pb%ot%v_th) .and.      &
        (pb%v(i) < pb%ot%v_pre(i)) .and. (pb%ot%v_pre(i) >= pb%ot%v_pre2(i))) then
      write(pb%ot%unit,'(i10,2e24.16)') i, pb%time, pb%ot%v_pre(i)
    endif
  enddo
  pb%ot%v_pre2=pb%ot%v_pre
  pb%ot%v_pre=pb%v

  pb%ot%unit = 10000

 ! output time series at selected nodes
  do i=1,pb%mesh%nn
    if (pb%ot%iot(i) == 1) then
      pb%ot%unit = pb%ot%unit+1
      write(pb%ot%unit,'(e24.16,5e14.6)') pb%time, pb%v(i), &
        pb%theta(i), pb%tau(i), pb%slip(i), pb%sigma(i)
    endif
  enddo

end subroutine ot_write

!=====================================================================
! Export snapshots
subroutine ox_write(pb)

  use problem_class
  use constants, only: OUT_MASTER, BIN_OUTPUT
  use my_mpi, only: is_MPI_parallel, is_mpi_master, my_mpi_tag, synchronize_all

  type (problem_type), intent(inout) :: pb

  integer :: ixout
  character(len=256) :: fileproc

if (is_MPI_parallel()) then
! In progress
! if (mod(pb%it-1,pb%ot%ntout) == 0 .or. pb%it == pb%itstop) then
 if (mod(pb%it,pb%ot%ntout) == 0 .or. pb%it == pb%itstop) then
  if (OUT_MASTER) then
  ! Collecting global nodes
    call pb_global(pb)
    if (is_mpi_master()) then
      pb%ot%ivmaxglob = maxloc(pb%v_glob,1)
      ! Writing fault points in single file fort.19
      if (pb%ox%i_ox_seq == 0) then
        write(pb%ox%unit,'(a,2i8,e14.6)') '# x y z t v theta dtau tau_dot slip sigma ',&
                                          pb%it,pb%ot%ivmaxglob,pb%time
        do ixout=1,pb%mesh%nnglob,pb%ox%nxout
          write(pb%ox%unit,'(3e15.7,e24.16,6e15.7)') pb%mesh%xglob(ixout),pb%mesh%yglob(ixout),&
          pb%mesh%zglob(ixout),pb%time,pb%v_glob(ixout),pb%theta_glob(ixout),&
          pb%tau_glob(ixout),pb%dtau_dt_glob(ixout),pb%slip_glob(ixout), pb%sigma_glob(ixout)
        enddo
      else
      !Writing in File output in snapshots. fort.XXXXXX
      pb%ox%unit = pb%ox%unit + 1
      write(pb%ox%unit,'(3i10,e24.14)') pb%it,pb%ot%ivmaxglob,pb%ox%countglob,pb%time
      write(pb%ox%unit,'(a)') '#  x  y  z  t  v  theta  dtau  tau_dot  slip '
      do ixout=1,pb%mesh%nnglob,pb%ox%nxout
        write(pb%ox%unit,'(3e15.7,e24.14,6e15.7)')       &
          pb%mesh%xglob(ixout),pb%mesh%yglob(ixout),pb%mesh%zglob(ixout),pb%time,     &
          pb%v_glob(ixout),pb%theta_glob(ixout),pb%tau_glob(ixout),   &
          pb%dtau_dt_glob(ixout),pb%slip_glob(ixout), pb%sigma_glob(ixout)
      enddo
      close(pb%ox%unit) !Closing snapshot
      endif
    endif
  else
  !local
      !Each processor writes an output file.
      pb%ox%unit = pb%ox%unit + 1
      write(fileproc,'(a,i6.6,a,a)') 'fort.',pb%ox%unit,'_proc',my_mpi_tag()
      open(pb%ox%unit,file=fileproc(1:len_trim(fileproc)),status='replace',form='formatted',action='write')
      write(pb%ox%unit,'(3i10,e24.14)') pb%it,pb%ot%ivmax,pb%ox%count,pb%time
      write(pb%ox%unit,'(a)') '#  x  y  z  t  v  theta  dtau  tau_dot  slip '
      do ixout=1,pb%mesh%nn,pb%ox%nxout
        write(pb%ox%unit,'(3e15.7,e24.14,6e15.7)')       &
          pb%mesh%x(ixout),pb%mesh%y(ixout),pb%mesh%z(ixout),pb%time,     &
          pb%v(ixout),pb%theta(ixout),pb%tau(ixout),   &
          pb%dtau_dt(ixout),pb%slip(ixout), pb%sigma(ixout)
      enddo
      close(pb%ox%unit) !Closing snapshot
  endif
!  close(pb%ox%unit)
 endif

 if (pb%ox%i_ox_dyn == 1) then
   if (OUT_MASTER) then
     call pb_global(pb)
     if (is_mpi_master()) then
      if (pb%ox%dyn_stat2 == 0 .and. pb%vmaxglob >= pb%DYN_th_on ) then
        pb%ox%dyn_stat2 = 1
        do ixout=1,pb%mesh%nnglob,pb%ox%nxout_dyn
          pb%tau_max_glob(ixout) = pb%tau_glob(ixout)
          pb%t_rup_glob(ixout) = pb%time
          pb%v_max_glob(ixout) = pb%v_glob(ixout)
          pb%t_vmax_glob(ixout) = pb%time
        enddo
        write(20001+3*pb%ox%dyn_count2,'(3i10,e24.14)')   &
              pb%it,pb%ot%ivmaxglob,pb%ox%countglob,pb%time
        write(20001+3*pb%ox%dyn_count2,'(a)') '#  x  y  z  t  v  theta  dtau  tau_dot  slip sigma'
        do ixout=1,pb%mesh%nnglob,pb%ox%nxout_dyn
           write(20001+3*pb%ox%dyn_count2,'(3e15.7,e24.14,6e15.7)')       &
           pb%mesh%xglob(ixout),pb%mesh%yglob(ixout),pb%mesh%zglob(ixout),pb%time,     &
           pb%v_glob(ixout),pb%theta_glob(ixout),pb%tau_glob(ixout),   &
           pb%dtau_dt_glob(ixout),pb%slip_glob(ixout), pb%sigma_glob(ixout)
        enddo
        close(20001+3*pb%ox%dyn_count2)
      endif

      if (pb%ox%dyn_stat2 == 1) then
        do ixout=1,pb%mesh%nnglob,pb%ox%nxout_dyn
          if (pb%tau_glob(ixout) > pb%tau_max_glob(ixout)) then
             pb%tau_max_glob(ixout) = pb%tau_glob(ixout)
             pb%t_rup_glob(ixout) = pb%time
          endif
          if (pb%v_glob(ixout) > pb%v_max_glob(ixout)) then
             pb%v_max_glob(ixout) = pb%v_glob(ixout)
             pb%t_vmax_glob(ixout) = pb%time
          endif
        enddo
      endif

      if (pb%ox%dyn_stat2 == 1 .and. pb%vmaxglob <= pb%DYN_th_off ) then
        pb%ox%dyn_stat2 = 0
        write(20002+3*pb%ox%dyn_count2,'(3i10,e24.14)')   &
              pb%it,pb%ot%ivmaxglob,pb%ox%countglob,pb%time
        write(20002+3*pb%ox%dyn_count2,'(a)') '#  x  y  z  t  v  theta  dtau  tau_dot  slip sigma'
        do ixout=1,pb%mesh%nnglob,pb%ox%nxout_dyn
           write(20002+3*pb%ox%dyn_count2,'(3e15.7,e24.14,6e15.7)')       &
           pb%mesh%xglob(ixout),pb%mesh%yglob(ixout),pb%mesh%zglob(ixout),pb%time,     &
           pb%v_glob(ixout),pb%theta_glob(ixout),pb%tau_glob(ixout),   &
           pb%dtau_dt_glob(ixout),pb%slip_glob(ixout),pb%sigma_glob(ixout)
        enddo
        close(20002+3*pb%ox%dyn_count2)

        write(20003+3*pb%ox%dyn_count2,'(a)') '#  x  y  z  t_rup tau_max t_vmax vmax'
        do ixout=1,pb%mesh%nnglob,pb%ox%nxout_dyn
           write(20003+3*pb%ox%dyn_count2,'(3e15.7,4e28.20)')       &
           pb%mesh%xglob(ixout),pb%mesh%yglob(ixout),pb%mesh%zglob(ixout),       &
           pb%t_rup_glob(ixout),pb%tau_max_glob(ixout),pb%t_vmax_glob(ixout),pb%v_max_glob(ixout)
        enddo
        close(20003+3*pb%ox%dyn_count2)
        pb%ox%dyn_count2 = pb%ox%dyn_count2 + 1
      endif
     endif
   else
   ! writing in chuncks
   endif
 endif

else
 if (mod(pb%it-1,pb%ot%ntout) == 0 .or. pb%it == pb%itstop) then
<<<<<<< HEAD
  if (pb%ox%i_ox_seq == 0) then

    ! <begin TP output conditional>
    ! SEISMIC: if thermal pressurisation is requested, write P and T output
    if (pb%features%tp == 1) then
      write(pb%ox%unit,'(a,2i8,e14.6)')'# x t v theta dtau tau_dot slip sigma_e P T',pb%it,pb%ot%ivmax,pb%time
      ! JPA: this output should also contain y and z
      do ixout=1,pb%mesh%nn,pb%ox%nxout
        write(pb%ox%unit,'(e15.7,e24.16,8e15.7)') pb%mesh%x(ixout),pb%time,pb%v(ixout),   &
          pb%theta(ixout),pb%tau(ixout), pb%dtau_dt(ixout),pb%slip(ixout), &
          pb%sigma(ixout)-pb%tp%P(ixout), pb%tp%P(ixout), pb%tp%T(ixout)
      enddo
    else
      write(pb%ox%unit,'(a,2i8,e14.6)')'# x t v theta dtau tau_dot slip sigma',pb%it,pb%ot%ivmax,pb%time
      ! JPA: this output should also contain y and z
      do ixout=1,pb%mesh%nn,pb%ox%nxout
        write(pb%ox%unit,'(e15.7,e24.16,6e15.7)') pb%mesh%x(ixout),pb%time,pb%v(ixout),   &
          pb%theta(ixout),pb%tau(ixout), pb%dtau_dt(ixout),pb%slip(ixout), pb%sigma(ixout)
      enddo
    endif
    ! <end TP output conditional>

=======
  if (pb%ox%i_ox_seq == 0) then 
  ! JPA: this output should also contain y and z
    if (.not.BIN_OUTPUT) then
        write(pb%ox%unit,'(a,2i8,e14.6)')'# x t v theta dtau tau_dot slip sigma',pb%it,pb%ot%ivmax,pb%time
        do ixout=1,pb%mesh%nn,pb%ox%nxout
          write(pb%ox%unit,'(e15.7,e24.16,6e15.7)') pb%mesh%x(ixout),pb%time,pb%v(ixout),   &
            pb%theta(ixout),pb%tau(ixout), pb%dtau_dt(ixout),pb%slip(ixout), pb%sigma(ixout)
        enddo
    else
        write(pb%ox%unit) pb%time 
        do ixout=1,pb%mesh%nn,pb%ox%nxout
           write(pb%ox%unit) pb%v(ixout),pb%theta(ixout),pb%tau(ixout), &
             pb%dtau_dt(ixout), pb%slip(ixout), pb%sigma(ixout)             
        enddo
        if (pb%it+1 == pb%itstop) close(pb%ox%unit)
    endif
    
>>>>>>> 8e76c651
  else
    pb%ox%unit = pb%ox%unit + 1
    write(pb%ox%unit,'(3i10,e24.14)') pb%it,pb%ot%ivmax,pb%ox%count,pb%time
    write(pb%ox%unit,'(a)') '#  x  y  z  t  v  theta  dtau  tau_dot  slip  sigma'
    do ixout=1,pb%mesh%nn,pb%ox%nxout
      write(pb%ox%unit,'(3e15.7,e24.14,6e15.7)')       &
        pb%mesh%x(ixout),pb%mesh%y(ixout),pb%mesh%z(ixout),pb%time,     &
        pb%v(ixout),pb%theta(ixout),pb%tau(ixout),   &
        pb%dtau_dt(ixout),pb%slip(ixout), pb%sigma(ixout)
    enddo
    close(pb%ox%unit)
  endif
 endif

  if (pb%ox%i_ox_dyn == 1) then

    if (pb%ox%dyn_stat2 == 0 .and. pb%v(pb%ot%ivmax) >= pb%DYN_th_on ) then
      pb%ox%dyn_stat2 = 1
      do ixout=1,pb%mesh%nn,pb%ox%nxout_dyn
        pb%ox%tau_max(ixout) = pb%tau(ixout)
        pb%ox%t_rup(ixout) = pb%time
        pb%ox%v_max(ixout) = pb%v(ixout)
        pb%ox%t_vmax(ixout) = pb%time
      enddo
      write(20001+3*pb%ox%dyn_count2,'(3i10,e24.14)')   &
            pb%it,pb%ot%ivmax,pb%ox%count,pb%time
      write(20001+3*pb%ox%dyn_count2,'(a)') '#  x  y  z  t  v  theta  dtau  tau_dot  slip sigma'
      do ixout=1,pb%mesh%nn,pb%ox%nxout_dyn
        write(20001+3*pb%ox%dyn_count2,'(3e15.7,e24.14,6e15.7)')       &
          pb%mesh%x(ixout),pb%mesh%y(ixout),pb%mesh%z(ixout),pb%time,     &
          pb%v(ixout),pb%theta(ixout),pb%tau(ixout),   &
          pb%dtau_dt(ixout),pb%slip(ixout), pb%sigma(ixout)
      enddo
      close(20001+3*pb%ox%dyn_count2)
    endif

    if (pb%ox%dyn_stat2 == 1) then
      do ixout=1,pb%mesh%nn,pb%ox%nxout_dyn
        if (pb%tau(ixout) > pb%ox%tau_max(ixout)) then
          pb%ox%tau_max(ixout) = pb%tau(ixout)
          pb%ox%t_rup(ixout) = pb%time
        endif
        if (pb%v(ixout) > pb%ox%v_max(ixout)) then
          pb%ox%v_max(ixout) = pb%v(ixout)
          pb%ox%t_vmax(ixout) = pb%time
        endif
      enddo
    endif

    if (pb%ox%dyn_stat2 == 1 .and. pb%v(pb%ot%ivmax) <= pb%DYN_th_off ) then
      pb%ox%dyn_stat2 = 0
      write(20002+3*pb%ox%dyn_count2,'(3i10,e24.14)')   &
            pb%it,pb%ot%ivmax,pb%ox%count,pb%time
      write(20002+3*pb%ox%dyn_count2,'(a)') '#  x  y  z  t  v  theta  dtau  tau_dot  slip sigma'
      do ixout=1,pb%mesh%nn,pb%ox%nxout_dyn
        write(20002+3*pb%ox%dyn_count2,'(3e15.7,e24.14,6e15.7)')       &
          pb%mesh%x(ixout),pb%mesh%y(ixout),pb%mesh%z(ixout),pb%time,     &
          pb%v(ixout),pb%theta(ixout),pb%tau(ixout),   &
          pb%dtau_dt(ixout),pb%slip(ixout),pb%sigma(ixout)
      enddo
      close(20002+3*pb%ox%dyn_count2)

      write(20003+3*pb%ox%dyn_count2,'(a)') '#  x  y  z  t_rup tau_max t_vmax vmax'
      do ixout=1,pb%mesh%nn,pb%ox%nxout_dyn
        write(20003+3*pb%ox%dyn_count2,'(3e15.7,4e28.20)')       &
          pb%mesh%x(ixout),pb%mesh%y(ixout),pb%mesh%z(ixout),       &
          pb%ox%t_rup(ixout),pb%ox%tau_max(ixout),pb%ox%t_vmax(ixout),pb%ox%v_max(ixout)
      enddo
      close(20003+3*pb%ox%dyn_count2)

      pb%ox%dyn_count2 = pb%ox%dyn_count2 + 1
    endif

  endif

  if (pb%DYN_FLAG == 1) then

    if (pb%ox%dyn_stat == 0 .and. pb%v(pb%ot%ivmax) >= pb%DYN_th_on ) then
      pb%ox%dyn_stat = 1
      OPEN (UNIT = 100, FILE='DYN_PRE.txt', STATUS='REPLACE')
      write(100,'(3i10,e24.14)') pb%it,pb%ot%ivmax,pb%ox%count,pb%time
      write(100,'(a)') '#  x  y  z  t  v  theta  dtau  tau_dot  slip sigma '
      do ixout=1,pb%mesh%nn,pb%ox%nxout_dyn
        write(pb%ox%unit,'(3e15.7,e24.14,6e15.7)')       &
          pb%mesh%x(ixout),pb%mesh%y(ixout),pb%mesh%z(ixout),pb%time,     &
          pb%v(ixout),pb%theta(ixout),pb%tau(ixout),   &
          pb%dtau_dt(ixout),pb%slip(ixout),pb%sigma(ixout)
      enddo
      pb%ox%pot_pre = pb%ot%pot
      CLOSE(100)
    endif

    if (pb%ox%dyn_stat == 1 .and. pb%v(pb%ot%ivmax) <= pb%DYN_th_off ) then
      pb%ox%dyn_stat = 0
      OPEN (UNIT = 101, FILE='DYN_POST.txt', STATUS='REPLACE')
      write(101,'(3i10,e24.14)') pb%it,pb%ot%ivmax,pb%ox%count,pb%time
      write(101,'(a)') '#  x  y  z  t  v  theta  dtau  tau_dot  slip sigma'
      do ixout=1,pb%mesh%nn,pb%ox%nxout_dyn
        write(pb%ox%unit,'(3e15.7,e24.14,6e15.7)')       &
          pb%mesh%x(ixout),pb%mesh%y(ixout),pb%mesh%z(ixout),pb%time,     &
          pb%v(ixout),pb%theta(ixout),pb%tau(ixout),   &
          pb%dtau_dt(ixout),pb%slip(ixout),pb%sigma(ixout)
      enddo
      CLOSE(101)
      if ((pb%ot%pot-pb%ox%pot_pre)*pb%smu >= pb%DYN_M) then
        pb%ox%dyn_count = pb%ox%dyn_count + 1
        if (pb%ox%dyn_count > pb%DYN_SKIP) then
          pb%itstop = pb%it
          write(222,'(3i10,e24.14)') pb%it,pb%ot%ivmax,pb%ox%count,pb%time
        endif
      endif
    endif

  endif

endif

end subroutine ox_write

!=====================================================================
! distance between largest peak on the left half
! and largest peak on the right half
function crack_size(s,n)

  integer :: n
  double precision ::  s(n)
  double precision ::  stemp,smax,s1,s2,xL,xR
  integer :: i,iL,iR,imin
  double precision :: crack_size

  if (n < 2) then
    crack_size = 0d0
    return
  endif

  ! assuming minimum stressing rate at nucleation point
  !      smin=s(1)
  !      do i=1,n
  !        if (s(i).le.smin) then
  !          imin=i
  !          smin=s(i)
  !        endif
  !      enddo

  ! WARNING: assumes one peak on x<0 and one peak on x>0
  imin=n/2

  iL=1
  stemp=0d0;
  do i=1,imin
    if (s(i) > stemp) then
      iL = i
      stemp = s(i)
    end if
  end do

  iR=imin
  stemp=0d0
  do i=imin,n
    if (s(i) >= stemp) then
      iR = i
      stemp = s(i)
    end if
  end do


  !iL = maxloc(s(1:imin))
  smax=s(iL)
  xL = dble(iL);
  if (iL > 1) then
    s1 = 0.5d0*( s(iL+1)-s(iL-1) )
    s2 = s(iL-1)-2d0*s(iL)+s(iL+1)
    if (s2 /= 0d0) xL = xL-s1/s2
  endif

  !iR = maxloc(s(imin:n))
  smax=s(iR)
  xR = dble(iR);
  if (iR < n) then
    s1 = 0.5d0*( s(iR+1)-s(iR-1) )
    s2 = s(iR-1)-2d0*s(iR)+s(iR+1)
    if (s2 /= 0d0) xR = xR-s1/s2
  endif

  crack_size = xR-xL

end function crack_size

!=====================================================================
! Collect global fault nodes to master processor for outputs
subroutine pb_global(pb)

  use mesh, only: nnLocal_perproc,nnoffset_glob_perproc
  use problem_class
  use my_mpi, only: my_mpi_rank, gather_allvdouble_root

  type(problem_type), intent(inout) :: pb
  integer :: nnLocal,nnGlobal

  nnLocal= pb%mesh%nn
  nnGlobal= pb%mesh%nnglob

  if (.not.allocated(pb%v_glob)) then

    allocate(pb%v_glob(nnGlobal),pb%theta_glob(nnGlobal),pb%tau_glob(nnGlobal),&
           pb%slip_glob(nnGlobal),pb%sigma_glob(nnGlobal),pb%dtau_dt_glob(nnGlobal))

    allocate(pb%tau_max_glob(nnGlobal),pb%t_rup_glob(nnGlobal),&
             pb%v_max_glob(nnGlobal),pb%t_vmax_glob(nnGlobal))

  endif

  pb%v_glob=0
  pb%theta_glob=0
  pb%tau_glob=0
  pb%dtau_dt_glob=0
  pb%slip_glob=0
  pb%sigma_glob=0

  call gather_allvdouble_root(pb%v,nnLocal,pb%v_glob,nnLocal_perproc, &
                           nnoffset_glob_perproc,nnGlobal)
  call gather_allvdouble_root(pb%theta,nnLocal,pb%theta_glob,nnLocal_perproc, &
                           nnoffset_glob_perproc,nnGlobal)
  call gather_allvdouble_root(pb%tau,nnLocal,pb%tau_glob,nnLocal_perproc, &
                           nnoffset_glob_perproc,nnGlobal)
  call gather_allvdouble_root(pb%slip,nnLocal,pb%slip_glob,nnLocal_perproc, &
                           nnoffset_glob_perproc,nnGlobal)
  call gather_allvdouble_root(pb%sigma,nnLocal,pb%sigma_glob,nnLocal_perproc, &
                           nnoffset_glob_perproc,nnGlobal)

  pb%tau_max_glob=0d0
  pb%t_rup_glob=0d0
  pb%v_max_glob=0d0
  pb%t_vmax_glob=0d0

end subroutine pb_global
!=====================================================================


end module output<|MERGE_RESOLUTION|>--- conflicted
+++ resolved
@@ -28,13 +28,8 @@
 
   write(6,*) 'Values at selected point of the fault:'
   K = pb%mesh%Lfault
-<<<<<<< HEAD
   if (pb%mesh%dim == 1) then
-    if (pb%kernel%k2f%finite .eqv. .false.) K = pb%mesh%W
-=======
-  if (pb%mesh%dim == 1) then   
     if (.not. pb%kernel%k2f%finite) K = pb%mesh%W
->>>>>>> 8e76c651
   endif
   K = PI*pb%smu/K
   if (pb%mesh%dim < 2) then
@@ -165,19 +160,7 @@
 
 else
 
-<<<<<<< HEAD
   pb%ot%unit = 18
-  write(pb%ot%unit,'(a)')'# macroscopic values:'
-  write(pb%ot%unit,'(a)')'# 1=t,2=loc_size,3=crack_size,4=potcy,5=pot_rate'
-  write(pb%ot%unit,'(a)')'# values at selected point:'
-  write(pb%ot%unit,'(a)')'# 6=V, 7=theta, 8=V*theta/dc, 9=tau, 10=slip'
-  write(pb%ot%unit,'(a)')'# values at max(V) location:'
-  write(pb%ot%unit,'(a)')'# 11=x, 12=V, 13=theta, 14=omeg, 15=tau, 16=slip, 17=sigma'
-  if (pb%features%tp == 1) then
-    write(pb%ot%unit,'(a)')'# 18=P, 19=T (selected point)'
-    write(pb%ot%unit,'(a)')'# 20=P, 21=T (at max(V))'
-=======
-  pb%ot%unit = 18 
   if (.not.BIN_OUTPUT) then
     write(pb%ot%unit,'(a)')'# macroscopic values:'
     write(pb%ot%unit,'(a)')'# 1=t,2=loc_size,3=crack_size,4=potcy,5=pot_rate'
@@ -185,9 +168,12 @@
     write(pb%ot%unit,'(a)')'# 6=V, 7=theta, 8=V*theta/dc, 9=tau, 10=slip'
     write(pb%ot%unit,'(a)')'# values at max(V) location:'
     write(pb%ot%unit,'(a)')'# 11=x, 12=V, 13=theta, 14=omeg, 15=tau, 16=slip, 17=sigma'
+    if (pb%features%tp == 1) then
+      write(pb%ot%unit,'(a)')'# 18=P, 19=T (selected point)'
+      write(pb%ot%unit,'(a)')'# 20=P, 21=T (at max(V))'
+    endif
   else
     open(pb%ot%unit,form='unformatted',access='stream')
->>>>>>> 8e76c651
   endif
 
   pb%ot%unit = 22
@@ -253,9 +239,6 @@
     endif
 
   else
-<<<<<<< HEAD
-    write(pb%ox%unit,'(a,i10)')'# nx= ',pb%ox%count
-=======
      if (.not.BIN_OUTPUT) then
          write(pb%ox%unit,'(a,i10)') '# nx= ',pb%ox%count
      else
@@ -265,7 +248,6 @@
            write(pb%ox%unit) pb%mesh%x(i)
          enddo
      endif
->>>>>>> 8e76c651
   endif
 
   pb%ox%dyn_stat = 0
@@ -319,60 +301,41 @@
    !JPA warning: ivmax outputs not implemented in parallel yet
 
   else
-<<<<<<< HEAD
-    if (OCTAVE_OUTPUT) then
-     ! for Octave: comma as field delimiter and no spaces
-      ot_fmt = '(g0.16,16(",",g0.6))'
-      if (pb%features%tp == 1) ot_fmt = '(g0.16,20(",",g0.6))'
-    else
-      ot_fmt = '(e24.16,16e14.6)'
-      if (pb%features%tp == 1) ot_fmt = '(e24.16,20e14.6)'
-    endif
-    if (pb%features%tp == 1) then
-      write(pb%ot%unit,ot_fmt) pb%time, pb%ot%llocnew*pb%mesh%dx,  &
-        pb%ot%lcnew*pb%mesh%dx, pb%ot%pot, pb%ot%pot_rate,    &
-        pb%v(pb%ot%ic), pb%theta(pb%ot%ic),  &
-        pb%v(pb%ot%ic)*pb%theta(pb%ot%ic)/pb%dc(pb%ot%ic), &
-        pb%tau(pb%ot%ic), pb%slip(pb%ot%ic),    &
-        ! for ivmax
-        pb%mesh%x(pb%ot%ivmax), pb%v(pb%ot%ivmax), pb%theta(pb%ot%ivmax),   &
-        pb%v(pb%ot%ivmax)*pb%theta(pb%ot%ivmax)/pb%dc(pb%ot%ivmax),    &
-        pb%tau(pb%ot%ivmax), pb%slip(pb%ot%ivmax), &
-        pb%sigma(pb%ot%ivmax)-pb%tp%P(pb%ot%ivmax), &
-        ! write P, T
-        pb%tp%P(pb%ot%ic), pb%tp%T(pb%ot%ic), pb%tp%P(pb%ot%ivmax), pb%tp%T(pb%ot%ivmax)
-    else
-      write(pb%ot%unit,ot_fmt) pb%time, pb%ot%llocnew*pb%mesh%dx,  &
-        pb%ot%lcnew*pb%mesh%dx, pb%ot%pot, pb%ot%pot_rate,    &
-        pb%v(pb%ot%ic), pb%theta(pb%ot%ic),  &
-        pb%v(pb%ot%ic)*pb%theta(pb%ot%ic)/pb%dc(pb%ot%ic), &
-        pb%tau(pb%ot%ic), pb%slip(pb%ot%ic),    &
-        ! for ivmax
-        pb%mesh%x(pb%ot%ivmax), pb%v(pb%ot%ivmax), pb%theta(pb%ot%ivmax),   &
-        pb%v(pb%ot%ivmax)*pb%theta(pb%ot%ivmax)/pb%dc(pb%ot%ivmax),    &
-        pb%tau(pb%ot%ivmax), pb%slip(pb%ot%ivmax), pb%sigma(pb%ot%ivmax)
-    endif
-
-  endif
-=======
     if (.not.BIN_OUTPUT) then
-      
-      if (OCTAVE_OUTPUT) then 
+
+      if (OCTAVE_OUTPUT) then
         ! for Octave: comma as field delimiter and no spaces
         ot_fmt = '(g0.16,16(",",g0.6))'
+        if (pb%features%tp == 1) ot_fmt = '(g0.16,20(",",g0.6))'
       else
         ot_fmt = '(e24.16,16e14.6)'
-      endif
-      write(pb%ot%unit,ot_fmt) pb%time, pb%ot%llocnew*pb%mesh%dx,  &
-      pb%ot%lcnew*pb%mesh%dx, pb%ot%pot, pb%ot%pot_rate,  &
-      pb%v(pb%ot%ic), pb%theta(pb%ot%ic),  &
-      pb%v(pb%ot%ic)*pb%theta(pb%ot%ic)/pb%dc(pb%ot%ic), &
-      pb%tau(pb%ot%ic), pb%slip(pb%ot%ic),  &
-     ! for ivmax
-      pb%mesh%x(pb%ot%ivmax), pb%v(pb%ot%ivmax), pb%theta(pb%ot%ivmax),  &
-      pb%v(pb%ot%ivmax)*pb%theta(pb%ot%ivmax)/pb%dc(pb%ot%ivmax),    &
-      pb%tau(pb%ot%ivmax), pb%slip(pb%ot%ivmax), pb%sigma(pb%ot%ivmax)
-      
+        if (pb%features%tp == 1) ot_fmt = '(e24.16,20e14.6)'
+      endif
+      if (pb%features%tp == 1) then
+        write(pb%ot%unit,ot_fmt) pb%time, pb%ot%llocnew*pb%mesh%dx,  &
+          pb%ot%lcnew*pb%mesh%dx, pb%ot%pot, pb%ot%pot_rate,    &
+          pb%v(pb%ot%ic), pb%theta(pb%ot%ic),  &
+          pb%v(pb%ot%ic)*pb%theta(pb%ot%ic)/pb%dc(pb%ot%ic), &
+          pb%tau(pb%ot%ic), pb%slip(pb%ot%ic),    &
+          ! for ivmax
+          pb%mesh%x(pb%ot%ivmax), pb%v(pb%ot%ivmax), pb%theta(pb%ot%ivmax),   &
+          pb%v(pb%ot%ivmax)*pb%theta(pb%ot%ivmax)/pb%dc(pb%ot%ivmax),    &
+          pb%tau(pb%ot%ivmax), pb%slip(pb%ot%ivmax), &
+          pb%sigma(pb%ot%ivmax)-pb%tp%P(pb%ot%ivmax), &
+          ! write P, T
+          pb%tp%P(pb%ot%ic), pb%tp%T(pb%ot%ic), pb%tp%P(pb%ot%ivmax), pb%tp%T(pb%ot%ivmax)
+      else
+        write(pb%ot%unit,ot_fmt) pb%time, pb%ot%llocnew*pb%mesh%dx,  &
+          pb%ot%lcnew*pb%mesh%dx, pb%ot%pot, pb%ot%pot_rate,    &
+          pb%v(pb%ot%ic), pb%theta(pb%ot%ic),  &
+          pb%v(pb%ot%ic)*pb%theta(pb%ot%ic)/pb%dc(pb%ot%ic), &
+          pb%tau(pb%ot%ic), pb%slip(pb%ot%ic),    &
+          ! for ivmax
+          pb%mesh%x(pb%ot%ivmax), pb%v(pb%ot%ivmax), pb%theta(pb%ot%ivmax),   &
+          pb%v(pb%ot%ivmax)*pb%theta(pb%ot%ivmax)/pb%dc(pb%ot%ivmax),    &
+          pb%tau(pb%ot%ivmax), pb%slip(pb%ot%ivmax), pb%sigma(pb%ot%ivmax)
+      endif
+
     else
       ! macroscopic values:
       !   1=t,2=loc_size,3=crack_size,4=potcy,5=pot_rate
@@ -380,20 +343,36 @@
       !   6=V, 7=theta, 8=V*theta/dc, 9=tau, 10=slip
       ! values at max(V) location:
       !   11=x, 12=V, 13=theta, 14=omeg, 15=tau, 16=slip, 17=sigma
-      
-      write(pb%ot%unit) pb%time, pb%ot%llocnew*pb%mesh%dx,  &
-      pb%ot%lcnew*pb%mesh%dx, pb%ot%pot, pb%ot%pot_rate,    &
-      pb%v(pb%ot%ic), pb%theta(pb%ot%ic),                   &
-      pb%v(pb%ot%ic)*pb%theta(pb%ot%ic)/pb%dc(pb%ot%ic),    &
-      pb%tau(pb%ot%ic), pb%slip(pb%ot%ic),                  &
-      pb%mesh%x(pb%ot%ivmax), pb%v(pb%ot%ivmax), pb%theta(pb%ot%ivmax), &
-      pb%v(pb%ot%ivmax)*pb%theta(pb%ot%ivmax)/pb%dc(pb%ot%ivmax),       &
-      pb%tau(pb%ot%ivmax), pb%slip(pb%ot%ivmax), pb%sigma(pb%ot%ivmax)
+      ! If thermal pressurisation: 18=P, 19=T, 20=P_max, 21=T_max
+
+      if (pb%features%tp == 1) then
+        write(pb%ot%unit,ot_fmt) pb%time, pb%ot%llocnew*pb%mesh%dx,  &
+          pb%ot%lcnew*pb%mesh%dx, pb%ot%pot, pb%ot%pot_rate,    &
+          pb%v(pb%ot%ic), pb%theta(pb%ot%ic),  &
+          pb%v(pb%ot%ic)*pb%theta(pb%ot%ic)/pb%dc(pb%ot%ic), &
+          pb%tau(pb%ot%ic), pb%slip(pb%ot%ic),    &
+          ! for ivmax
+          pb%mesh%x(pb%ot%ivmax), pb%v(pb%ot%ivmax), pb%theta(pb%ot%ivmax),   &
+          pb%v(pb%ot%ivmax)*pb%theta(pb%ot%ivmax)/pb%dc(pb%ot%ivmax),    &
+          pb%tau(pb%ot%ivmax), pb%slip(pb%ot%ivmax), &
+          pb%sigma(pb%ot%ivmax)-pb%tp%P(pb%ot%ivmax), &
+          ! write P, T
+          pb%tp%P(pb%ot%ic), pb%tp%T(pb%ot%ic), pb%tp%P(pb%ot%ivmax), pb%tp%T(pb%ot%ivmax)
+      else
+        write(pb%ot%unit,ot_fmt) pb%time, pb%ot%llocnew*pb%mesh%dx,  &
+          pb%ot%lcnew*pb%mesh%dx, pb%ot%pot, pb%ot%pot_rate,    &
+          pb%v(pb%ot%ic), pb%theta(pb%ot%ic),  &
+          pb%v(pb%ot%ic)*pb%theta(pb%ot%ic)/pb%dc(pb%ot%ic), &
+          pb%tau(pb%ot%ic), pb%slip(pb%ot%ic),    &
+          ! for ivmax
+          pb%mesh%x(pb%ot%ivmax), pb%v(pb%ot%ivmax), pb%theta(pb%ot%ivmax),   &
+          pb%v(pb%ot%ivmax)*pb%theta(pb%ot%ivmax)/pb%dc(pb%ot%ivmax),    &
+          pb%tau(pb%ot%ivmax), pb%slip(pb%ot%ivmax), pb%sigma(pb%ot%ivmax)
+      endif
       if (pb%it+1 == pb%itstop) close(pb%ot%unit)
     endif
-    
-  endif  
->>>>>>> 8e76c651
+
+  endif
 
   if (is_MPI_parallel()) return
  !JPA warning: the ot outputs below are not yet implemented in parallel
@@ -553,48 +532,39 @@
 
 else
  if (mod(pb%it-1,pb%ot%ntout) == 0 .or. pb%it == pb%itstop) then
-<<<<<<< HEAD
   if (pb%ox%i_ox_seq == 0) then
 
     ! <begin TP output conditional>
     ! SEISMIC: if thermal pressurisation is requested, write P and T output
-    if (pb%features%tp == 1) then
-      write(pb%ox%unit,'(a,2i8,e14.6)')'# x t v theta dtau tau_dot slip sigma_e P T',pb%it,pb%ot%ivmax,pb%time
-      ! JPA: this output should also contain y and z
-      do ixout=1,pb%mesh%nn,pb%ox%nxout
-        write(pb%ox%unit,'(e15.7,e24.16,8e15.7)') pb%mesh%x(ixout),pb%time,pb%v(ixout),   &
-          pb%theta(ixout),pb%tau(ixout), pb%dtau_dt(ixout),pb%slip(ixout), &
-          pb%sigma(ixout)-pb%tp%P(ixout), pb%tp%P(ixout), pb%tp%T(ixout)
-      enddo
-    else
-      write(pb%ox%unit,'(a,2i8,e14.6)')'# x t v theta dtau tau_dot slip sigma',pb%it,pb%ot%ivmax,pb%time
-      ! JPA: this output should also contain y and z
-      do ixout=1,pb%mesh%nn,pb%ox%nxout
-        write(pb%ox%unit,'(e15.7,e24.16,6e15.7)') pb%mesh%x(ixout),pb%time,pb%v(ixout),   &
-          pb%theta(ixout),pb%tau(ixout), pb%dtau_dt(ixout),pb%slip(ixout), pb%sigma(ixout)
-      enddo
-    endif
-    ! <end TP output conditional>
-
-=======
-  if (pb%ox%i_ox_seq == 0) then 
-  ! JPA: this output should also contain y and z
     if (.not.BIN_OUTPUT) then
+      if (pb%features%tp == 1) then
+        write(pb%ox%unit,'(a,2i8,e14.6)')'# x t v theta dtau tau_dot slip sigma_e P T',pb%it,pb%ot%ivmax,pb%time
+        ! JPA: this output should also contain y and z
+        do ixout=1,pb%mesh%nn,pb%ox%nxout
+          write(pb%ox%unit,'(e15.7,e24.16,8e15.7)') pb%mesh%x(ixout),pb%time,pb%v(ixout),   &
+            pb%theta(ixout),pb%tau(ixout), pb%dtau_dt(ixout),pb%slip(ixout), &
+            pb%sigma(ixout)-pb%tp%P(ixout), pb%tp%P(ixout), pb%tp%T(ixout)
+        enddo
+      else
         write(pb%ox%unit,'(a,2i8,e14.6)')'# x t v theta dtau tau_dot slip sigma',pb%it,pb%ot%ivmax,pb%time
+        ! JPA: this output should also contain y and z
         do ixout=1,pb%mesh%nn,pb%ox%nxout
           write(pb%ox%unit,'(e15.7,e24.16,6e15.7)') pb%mesh%x(ixout),pb%time,pb%v(ixout),   &
             pb%theta(ixout),pb%tau(ixout), pb%dtau_dt(ixout),pb%slip(ixout), pb%sigma(ixout)
         enddo
+      endif
     else
-        write(pb%ox%unit) pb%time 
-        do ixout=1,pb%mesh%nn,pb%ox%nxout
-           write(pb%ox%unit) pb%v(ixout),pb%theta(ixout),pb%tau(ixout), &
-             pb%dtau_dt(ixout), pb%slip(ixout), pb%sigma(ixout)             
-        enddo
-        if (pb%it+1 == pb%itstop) close(pb%ox%unit)
-    endif
-    
->>>>>>> 8e76c651
+      ! SEISMIC: need to add P/T here too...
+      write(pb%ox%unit) pb%time
+      do ixout=1,pb%mesh%nn,pb%ox%nxout
+         write(pb%ox%unit) pb%v(ixout),pb%theta(ixout),pb%tau(ixout), &
+           pb%dtau_dt(ixout), pb%slip(ixout), pb%sigma(ixout)
+      enddo
+      if (pb%it+1 == pb%itstop) close(pb%ox%unit)
+
+    endif
+    ! <end TP output conditional>
+
   else
     pb%ox%unit = pb%ox%unit + 1
     write(pb%ox%unit,'(3i10,e24.14)') pb%it,pb%ot%ivmax,pb%ox%count,pb%time
