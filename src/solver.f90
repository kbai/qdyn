--- conflicted
+++ resolved
@@ -3,10 +3,6 @@
 module solver
 
   use problem_class, only : problem_type
-<<<<<<< HEAD
-  use constants, only: MPI_parallel
-=======
->>>>>>> 2626cd06
 
   implicit none
   private
@@ -23,13 +19,8 @@
 subroutine solve(pb)
 
   use output, only : screen_init, screen_write, ox_write, ot_write
-<<<<<<< HEAD
-  use my_mpi, only: MY_RANK, finalize_mpi
-
-=======
   use my_mpi, only: is_MPI_parallel, is_mpi_master, finalize_mpi
-  
->>>>>>> 2626cd06
+
   type(problem_type), intent(inout)  :: pb
 
   if (is_mpi_master()) call screen_init(pb)
@@ -57,12 +48,7 @@
 !--------Output onestep to screen and ox file(snap_shot)
 ! if(mod(pb%it-1,pb%ot%ntout) == 0 .or. pb%it == pb%itstop) then
     if(mod(pb%it,pb%ot%ntout) == 0 .or. pb%it == pb%itstop) then
-<<<<<<< HEAD
-!      if (MY_RANK==0) write(6,*) 'it:',pb%it,'iktotal=',iktotal,'pb%time=',pb%time
-      !call ot_write(pb)
-=======
 !      if (is_mpi_master()) write(6,*) 'it:',pb%it,'iktotal=',iktotal,'pb%time=',pb%time
->>>>>>> 2626cd06
       call screen_write(pb)
     endif
 ! if (is_mpi_master()) call ox_write(pb)
@@ -155,13 +141,8 @@
 subroutine update_field(pb)
 
   use output, only : crack_size
-<<<<<<< HEAD
-  use friction, only : friction_mu, compute_velocity
-  use my_mpi, only: max_allproc
-=======
   use friction, only : friction_mu
   use my_mpi, only: max_allproc, is_MPI_parallel
->>>>>>> 2626cd06
 
   type(problem_type), intent(inout) :: pb
 
@@ -229,11 +210,7 @@
 
   double precision, save :: vmax_old = 0d0, vmax_older = 0d0
 
-<<<<<<< HEAD
-if (MPI_parallel) then
-=======
-if (is_MPI_parallel()) then 
->>>>>>> 2626cd06
+if (is_MPI_parallel()) then
 ! In progress
   if (pb%itstop == -1) then
       !         STOP soon after end of slip localization
