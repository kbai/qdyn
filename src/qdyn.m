% QDYN		Quasi-dynamic earthquake cycles on a fault embedded in a
%		homogeneous, linear, isotropic elastic medium.
%               This is a Matlab wrapper for the Fortran code qdyn.f90
%		Features:
% 		+ rate-and-state friction coefficient
%   			Mu(V,Theta) = Muss + a*ln(V/Vss) + b*ln(Theta/Thetass)
%           	  or with transitions between velocity-weakening and strengthening
%		  via cut-off velocities:
%   			Mu = Muss - a*ln(1+V1/V) + b*ln(1+Theta*Dc/V2)
%	  	+ evolution equations for the state variable: ageing law
%   			dTheta/dT = 1-V*Theta/Dc
%		  or slip law
%   			dTheta/dT = -V*Theta/Dc * log(V*Theta/Dc)
%                 or ageing law in the self-accelerating approximation:
%   			dTheta/dT = -V*Theta/Dc
%		+ spatially non-uniform friction parameters a, b, Dc, v1, v2
%		  and initial conditions v(0), theta(0), sigma(0)
%		+ quasistatic stress balance with radiation damping, no inertia, no elastodynamics
%		+ geometries: spring-block, straight linear fault in a 1D elastic medium,
%		  or 2D fault surface with depth-dependent dip angle in a 3D elastic half-space
%		+ boundary/loading conditions
%			. (in 2D) slip can be spatially periodic along-strike
%			  and the fault is loaded by steady displacement at a distance W from the fault
%			  (crustal plane model, mimics a finite seismogenic depth W)
%		  	. or (in 2D and 3D) the fault area governed by rate-and-state friction has a
%			  finite size and is loaded by steady sliding on the rest of the fault
%
% SYNTAX	[pars,ot,ox] = qdyn(mode,[parsin],['Property',Value,...])
%
% INPUTS 	mode	'set'	gives the default parameter structure (pars),
%				overrides by fields present in structure parsin
%				or by Property/Value pairs
%			'write' writes qdyn input file only
%			'run'	sets parameters and runs a simulation
%			'read' 	reads parameters and outputs from a previous simulation
%		parsin	parameter structure to override the default parameters
%		'Prop' 	property to be set, a fieldname of the parameter structure
%		Value   of the above property, overrides default and parsin
%
%		The parameters that can be set through 'parsin' or 'Prop/Value' pairs are listed below.
%		Their default values can be obtained by running:
%			pars = qdyn('set')
%
%		Parameters defining the geometry of the problem and loading:
%		MESHDIM	dimension of the problem:
%			0 = spring-block system
%			1 = 1D fault in a 2D elastic medium
%			2 = 2D fault in a 3D medium
%		MU 	shear modulus (Pa)
%		LAM 	elastic modulus LAMBDA for 3D simulations (Pa)
%		VS 	shear wave velocity (m/s). If VS=0 radiation damping is turned off
%		D	damage level = 1 - (damaged shear modulus) / (intact shear modulus)
%		H	if D>0, half-thickness of the fault damage zone
%			if D=0, half-thickness of elastic slab bisected by fault
%		L 	fault length if MESHDIM=1
%		    	stiffness is MU/L if MESHDIM=0
%		FINITE	boundary conditions if MESHDIM=1
%			0 = fault is infinitely long but slip is spatially periodic with period L,
%			    loaded by steady displacement at distance W from the fault
%			1 = fault is infinitely long but only a segment of length L has
%			    rate-and-state friction, the rest has steady slip. If you get the
%			    error message "finite kernel is too small", create a larger kernel file
%			    using the function TabKernelFiniteFlt.m, update the file name in
%			    subroutine init_kernel_2D of src/fault_stress.f90, and recompile
%			2 = same as 0 but slip is symmetric relative to first element
%			3 = same as 1 but slip is symmetric relative to first element
%		W  	distance between displacement loading and fault if MESHDIM=1 and FINITE=0
%		DIP_W	dipping angle (degree). If depthdependent, values must be given
%			from deeper to shallower depth.
%		Z_CORNER fault bottom depth (m, negative down)
%		SIGMA_CPL  normal stress coupling (only for dipping faults)
%			0 = disable
%			1 = enable
%		APER 	amplitude of additional time-dependent oscillatory shear stress loading (Pa)
%		TPER 	period of oscillatory loading (s)
%
%		Rate-and-state friction parameters:
%		A  	amplitude of direct effect
%		B  	amplitude of evolution effect
%		DC 	characteristic slip distance (m)
%		MU_SS	reference steady-state friction coefficient
%		V_SS	reference steady-state slip velocity (m/s)
%		TH_SS	reference steady-state state (default: TH_SS=DC/V_SS)
%		RNS_LAW	type of rate-and-state friction law:
%			0 = original
%			1 = with cut-off velocities
%		V1 	cut-off velocity of direct effect (m/s)
%		V2 	cut-off velocity of evolution effect (m/s), controls the transition
%			from weakening to strengtherning when a<b. V2 should be <= V1
%		CO	Cohesion (Pa)
%
%		THETA_LAW type of evolution law for the state variable:
%			0 = ageing in the "no-healing" approximation
%			1 = ageing law
%			2 = slip law
%
%		Initial conditions:
%		SIGMA = effective normal stress (Pa)
%		V_0 = initial slip velocity (m/s)
%		TH_0 = initial state (m/s)
%
%		Discretization and accuracy parameters:
%		N	number of fault elements if MESHDIM=1
%		NX	number of fault elements along-strike in 3D
%		NW 	number of fault elements along-dip in 3D
%		DW 	along-dip length (m) of each element along-dip, from deeper to shallower
%		TMAX 	total simulation time (s)
%		NSTOP 	stopping criterion:
%			0 = stop at t=TMAX
%			1 = stop end of slip localization phase
%			2 = stop at first slip rate peak
%			3 = stop at v > TMAX
%		DTTRY 	first trial timestep (s)
%		DTMAX	maximum timestep (0=unrestricted)
%		ACC	solver accuracy
%
%		Output control parameters:
%		OX_SEQ 	type of snapshot outputs
%			0 = all snapshots in a single output file (fort.19)
%			1 = one output file per snapshot (fort.1001, ...)
%		NXOUT 	spatial interval (in number of elements) for snapshot outputs
%		NTOUT 	temporal interval (number of time steps) for snapshot outputs
%		OX_DYN	output specific snapshots of dynamic events defined by thresholds
%			on peak slip velocity DYN_TH_ON and DYN_TH_OFF (see below)
%			0 = disable
%			1 = enable outputs for event #i:
%				event start: fort.19998+3i
%				event end: fort.19999+3i
%				rupture time: fort.20000+3i
%		NXOUT_DYN spatial interval (in number of elements) for dynamic snapshot outputs
% 		DYN_TH_ON peak slip rate threshold defining the beginning of a dynamic event
%		DYN_TH_OFF peak slip rate threshold defining the end of a dynamic event
%		IC 	index of selected element for time series output (ot)
%		IOT 	Indices of elements for additional time series outputs.
%			Set IOT(i) = 1 to enable time series outputs at the i-th element.
%			By default IOT(i)=-0 and this output is not done.
%               	Each element has a separate output file named fort.xxxxx
%			where xxxxx is an index (different than i) that starts at 10001
%			and is incremented by 1 for each selected element. For instance if
%			IOT=[0 0 1 1], the output of elements i=3 and i=4 are in files
%			fort.10001 and fort.10002, respectively.
%		IASP	Flags for elements. This is for convenient identification purposes only,
%			it does not affect computation and outputs.
%
%		Parameters for integration with SPECFEM3D dynamic code:
%		DYN_FLAG integration with dynamic code
%			0 = disable
%			1 = enable: stop QDYN at the DYN_SKIP+1-th dynamic event
%			    with seismic moment > DYN_M
%		DYN_M	target seismic moment of a dynamic event
%		DYN_SKIP number of dynamic events to skip (warm up cycles)
%
%		Other parameters:
%		EXEC_PATH path to the Fortran qdyn executable.
%			The default path is the directory containing qdyn.m
%		NPROCS number of processors for parallel MPI runs
%			The default value is 1 (serial run)
%
% OUTPUTS 	pars	structure containing the parameters listed above, and:
%			X,Y,Z = coordinates of center of fault elements
%			DIP = dip angle of fault elements
%		ot	structure containing time series outputs
%			ot.t	output times
%			ot.locl	localization length (distance between stressing rate maxima)
%			ot.cl	crack length (distance between slip rate maxima)
%			ot.p	seismic potency
%			ot.pdot	seismic potency rate
%			-- outputs at the fault location with maximum slip rate:
%			ot.xm	location of maximum slip rate point
%			ot.v	maximum slip rate
%			ot.th	state variable theta
%			ot.om 	(slip rate)*theta/dc
%			ot.tau	stress
%			ot.d	slip
%			-- outputs at selected fault node with index pars.ic
%			ot.vc	slip rate
%			ot.thc	state variable theta
%			ot.omc 	slip_rate*theta/dc
%			ot.tauc	shear stress
%			ot.dc	slip
%		ox	structure containing snapshot outputs
%			ox.x	fault coordinates (for 2D)
%			ox.t 	output times
%			ox.v	slip rate
%			ox.th	state variable
%			ox.vd	slip acceleration
%			ox.dtau shear stress relative to initial value
%			ox.dtaud shear stress rate
%			ox.d 	slip
%			ox.sigma effective normal stress
%
% EXAMPLE	A run with initial velocity slightly above the default steady state:
%			p = qdyn('set');
%			[p,ot,ox] = qdyn('run','V_0',1.01*p.V_SS);
%			semilogy(ot.t,ot.v)
%
% AUTHORS	QDYN development team https://github.com/ydluo/qdyn#developers

function [pars,ot,ox] = qdyn(mode,varargin)

% NOTE ON VARIABLE NAMING CONVENTIONS
%	lower_case 	= local variables
%	UPPER_CASE 	= variables that will be wrapped into output structure 'pars'

%-- useful units
day = 60*60*24;
month = 30*day;
year = 365*day;

%--------- DEFAULT PARAMETERS ------------------------------------

NPROCS = 1; % Default serial, no-MPI.

MESHDIM=1;
NAME ='';	% title for the simulation

scriptName = mfilename('fullpath');
EXEC_PATH = fileparts(scriptName);	% default is same directory as qdyn.m

%-- medium
L= 2e3; 	% fault length (L scales the stiffness for the spring-block case)
FINITE=0;	% along strike bcs: 1=fixed-length asperity surrounded by steady creep, 0=periodic
W= 50e3;   	% out-of-plane dimension (ignored in spring-block)
MU = 30e9;	% shear modulus
LAM = 30e9;
VS = 3000; 	% shear wave velocity (if VS=0: turn off radiation damping)
D = 0;		% damage level
H = 0;		% half-thickness of the fault damage zone
V_TH= 1e-5; % threshold velocity for seismic events;

%-- numerical settings
N=1024/2; 	% number of grid cells
NX=100/2;
NW=10;
DW=1e3;
DIP_W=30.0;

Z_CORNER=-50e3;
IC=1;         % index of nodes for output ot
TMAX = 6*month;  % total simulation time
NSTOP = 0;	% stop at (0) tmax, (1) end of localization or (2) max slip rate
DTTRY = 1e2;   % first trial timestep
DTMAX = 0;	% maximum timestep (0=unrestricted)
ACC = 1e-7;     % solver accuracy
NXOUT = 8;	% space stride (cells) for snapshot outputs
NXOUT_DYN = 1;	% space stride (cells) for dynamic snapshot outputs
NTOUT = 100; 	% time stride (iterations) for snapshot outputs
OX_SEQ = 0; 	% = 1 ; enable sequential ox output , from fort.1000 ...
OX_DYN = 0; % = 1 ; enable sequential snapshot of dynamic events
IOT = 0;    % = 1 to output ot of indicated nodes
IASP = 0;   % =1 indicating that it is an asperity
%-- friction
A = 0.9e-2;
B = 1e-2;
DC = 4e-4;
MU_SS = 0.6;
V_SS = 1e-9;
TH_SS = DC/V_SS;
THETA_LAW = 1;
RNS_LAW = 0;
SIGMA_CPL = 0;
CO = 0;
%-- initial conditions
SIGMA=1e8;
V_0=V_SS ;
TH_0=TH_SS;
V1=0.01;
V2=1e-7;
%-- branching fault
%JPA This is an undocumented feature implemented by Percy
BRANCH='.false.';
STRIKE=0;
XC=0; % Junction location.
YC=0; %

%-- periodic loading
APER = 0;
TPER = 1*year;

% dynamic intergrating parameters
DYN_FLAG = 0;
DYN_M = 1.e18; % M0= 10^(1.5Mw+9) [M0=1.e18 => Mw=6.0; M0=1.e21 => Mw=8.0]
DYN_SKIP = 0;
DYN_TH_ON = 1e-3;
DYN_TH_OFF = 1e-4;

%--------- INITIALIZE -------------------------------------

% override UPPER CASE VARIABLES with inputs
Parse_Inputs(varargin{:});

% generate the mesh
[X,Y,Z,DIP] = generate_mesh();

<<<<<<< HEAD
if MESHDIM<2 & NPROCS>1
=======
if MESHDIM<2 && NPROCS>1 
>>>>>>> 8e76c651
  disp('MPI parallelization is only implemented for MESHDIM=2. Resetting NPROCS=1.')
  NPROCS = 1;
end

% set steady state theta
TH_SS = DC./V_SS;

% wrap UPPER CASE VARIABLES in parameter structure fields with the same name
fpars = who;
for k= find( strcmp(fpars,upper(fpars)) )' ,
  pars.(fpars{k}) = eval(fpars{k}) ;
end

switch mode

case 'set',
  ot=[];
  ox=[];
  return % pars = qdyn('set',...)  --> do not compute, exit here

case 'read',
  pars = read_qdyn_in(NAME);
  pars.NAME = NAME;
  [ot,ox] = read_qdyn_out(NAME);

case {'run', 'write'},

  % make vectors if constants
<<<<<<< HEAD
   DW(1:NW) =DW;
   DIP_W(1:NW) =DIP_W;
   A(1:N)   =A;
   B(1:N)   =B;
   DC(1:N)  =DC;
   V_0(1:N) =V_0;
   TH_0(1:N)=TH_0;
   V1(1:N) =V1;
   V2(1:N) =V2;
   SIGMA(1:N) =SIGMA;
   MU_SS(1:N)=MU_SS;
   V_SS(1:N)=V_SS;
   IOT(1:N)=IOT;
   IASP(1:N)=IASP;
   CO(1:N)=CO;

=======
   DW(1:NW) = DW;  
   DIP_W(1:NW) = DIP_W;
   A(1:N) = A;
   B(1:N) = B;
   DC(1:N) = DC;
   V_0(1:N) = V_0;
   TH_0(1:N)= TH_0;
   V1(1:N) = V1;
   V2(1:N) = V2;
   SIGMA(1:N) = SIGMA;
   MU_SS(1:N) = MU_SS;
   V_SS(1:N) = V_SS;
   IOT(1:N) = IOT;
   IASP(1:N) = IASP;
   CO(1:N) = CO;
    
>>>>>>> 8e76c651
  % For branching faults.
  % NOTE: this is an undocumented feature implemented by Percy
   if strcmp(BRANCH,'.true.')
     export_branch_input();
     ot = [];
     ox = [];
     return;
   end

 % export list of recording points ("stations") on the fault
  if MESHDIM==2, export_stations(); end

 % export input file qdyn.in
  export_main_input()

  if strcmp(mode, 'write')
    ot = [];
    ox = [];
    return;
  end

 % solve
  if NPROCS==1
    status = system([EXEC_PATH filesep 'qdyn']);
  else
    status = system(['mpirun -np ' num2str(NPROCS) ' ' EXEC_PATH filesep 'qdyn']);
  end

 % rename input and output files
<<<<<<< HEAD
  if length(NAME)
    movefile('fort.18',[NAME '.ot']);
    movefile('fort.19',[NAME '.ox']);
    copyfile('qdyn.in',[NAME '.in']);
=======
  if ~isempty(NAME)
    movefile('fort.18',[NAME '.ot']); 
    movefile('fort.19',[NAME '.ox']); 
    copyfile('qdyn.in',[NAME '.in']); 
>>>>>>> 8e76c651
  end

 % output
  if NPROCS>1 % MPI parallel
    [ot,ox]= read_qdyn_out_mpi(NAME);
  else
    [ot,ox]= read_qdyn_out(NAME);
  end

otherwise,
  error('mode must be: set, read or run')

end

%--
% This is a nested function: it has access to variables in the parent function
function [X,Y,Z,DIP]=generate_mesh()

  X = [];
  Y = [];
  Z = [];
  DIP = [];

  switch MESHDIM
  case 0
    X = [];
  case 1
    X = (-N/2+0.5:N/2-0.5) *L/N;
  case 2
   % set x, y, z, dip of first row
    cd = cos(DIP_W(1)/180.*pi);
    sd = sin(DIP_W(1)/180.*pi);
    X = 0. + (0.5+(0:NX-1))*L/NX;
    Y(1:NX) = 0.+0.5*DW(1)*cd;
    Z(1:NX) = Z_CORNER+0.5*DW(1)*sd;
    DIP(1:NX) = DIP_W(1);
   % set x, y, z, dip of row 2 to nw
    for i = 2:NW
      cd0 = cd;
      sd0 = sd;
      cd = cos(DIP_W(i)/180.*pi);
      sd = sin(DIP_W(i)/180.*pi);
      j0 = (i-1)*NX;
      X(j0+1:j0+NX) = X(1:NX);
      Y(j0+1:j0+NX) = Y(j0) + 0.5*DW(i-1)*cd0 + 0.5*DW(i)*cd;
      Z(j0+1:j0+NX) = Z(j0) + 0.5*DW(i-1)*sd0 + 0.5*DW(i)*sd;
      DIP(j0+1:j0+NX) = DIP_W(i);
    end
  otherwise
    error('MESHDIM must be 0, 1 or 2');
  end

end

%--
% This is a nested function: it has access to variables in the parent function
function export_branch_input()

  r=sqrt(X.^2+Y.^2);
  X=r.*cosd(STRIKE)+XC;
  Y=r.*sind(STRIKE)+YC;
  fid=fopen('qdyn_branch.in','w');
  fprintf(fid,'%d\n',N);
  fprintf(fid,'%15.6f\n',DIP_W(1));
  fprintf(fid,'%20.6f %20.6f\n',LAM,MU);
  fprintf(fid,'%.15g %.15g %.15g %.15g %.15g %.15g %.15g %.15g %.15g %.15g %.15g %.15g %.15g %.15g\n',...
    [X;Y;Z;SIGMA;V_0;TH_0;A;B;DC;V1;V2;MU_SS;V_SS;CO]);
  fclose(fid);

end

%--
% This is a nested function: it has access to variables in the parent function
function export_stations()

   fid=fopen('stations.dat','w');
   nsta=1; %NOTE: For now one station but later will be extended to more stations
   fprintf(fid,'%d\n',nsta);
   fprintf(fid,'%.15g %.15g %.15g\n',X(IC),Y(IC),Z(IC));
   fclose(fid);

end

%--
% This is a nested function: it has access to variables in the parent function
function export_main_input()

  for iproc=1:NPROCS

    if NPROCS>1
      filename = ['qdyn' sprintf('%06i',iproc-1) '.in'];
     % MPI domain partitioning is done here:
      nw = floor(NW/NPROCS);
      i0 = iproc*NX*nw;
      iw0 = iproc*nw;
      % If NW/NPROCS is not integer, leave the rest to the last processor
      if iproc==NPROCS, nw = nw + mod(NW,NPROCS); end
      iloc = i0 + [1:NX*nw];
      iwloc = iw0 + [1:nw];
    else
      filename = 'qdyn.in';
      nw = NW;
      iloc = [1:N];
      iwloc = [1:NW];
    end

<<<<<<< HEAD
    fid=fopen(filename,'w');
    fprintf(fid,'%u     meshdim\n' , MESHDIM);
=======
    fid = fopen(filename,'w');
    fprintf(fid,'%u     meshdim\n' , MESHDIM); 
>>>>>>> 8e76c651
    if MESHDIM == 2
      fprintf(fid,'%u %u     NX, NW\n' , NX, nw);
      fprintf(fid,'%.15g %.15g  %.15g      L, W, Z_CORNER\n', L, W, Z_CORNER);
      fprintf(fid,'%.15g %.15g \n', [DW(iwloc);DIP_W(iwloc)]);
    else
      fprintf(fid,'%u     NN\n' , N);
      fprintf(fid,'%.15g %.15g      L, W\n', L, W);
    end
    if MESHDIM == 1, fprintf(fid,'%u   finite\n', FINITE); end
    fprintf(fid,'%u   itheta_law\n', THETA_LAW);
    fprintf(fid,'%u   i_rns_law\n', RNS_LAW);
    fprintf(fid,'%u   i_sigma_cpl\n', SIGMA_CPL);
    fprintf(fid,'0 0 0 0     stress_coupling, thermal press., cohesion, localisation\n');
    fprintf(fid,'%u %u %u %u %u %u  ntout, nt_coord, nxout, nxout_DYN, ox_SEQ, ox_DYN\n', ...
                NTOUT,IC,NXOUT,NXOUT_DYN,OX_SEQ,OX_DYN);
    fprintf(fid,'%.15g %.15g %.15g %.15g %.15g %.15g   beta, smu, lambda, D, H, v_th\n', ...
                VS, MU, LAM, D, H, V_TH);
    fprintf(fid,'%.15g %.15g    Tper, Aper\n',TPER,APER);
    fprintf(fid,'%.15g %.15g %.15g %.15g    dt_try, dtmax, tmax, accuracy\n',DTTRY,DTMAX,TMAX,ACC);
    fprintf(fid,'%u   nstop\n',NSTOP);
    fprintf(fid,'%u %u  DYN_FLAG, DYN_SKIP\n',DYN_FLAG,DYN_SKIP);
    fprintf(fid,'%.15g %.15g %.15g    M0, DYN_th_on, DYN_th_off\n', DYN_M,DYN_TH_ON,DYN_TH_OFF);

    fprintf(fid,'%.15g %.15g %.15g %.15g %.15g %.15g %.15g %.15g %.15g %.15g %u %u %.15g\n',...
      [SIGMA(iloc);V_0(iloc);TH_0(iloc);A(iloc);B(iloc);DC(iloc);V1(iloc);V2(iloc); ...
       MU_SS(iloc);V_SS(iloc);IOT(iloc);IASP(iloc);CO(iloc)]);

    if NPROCS>1
      fprintf(fid,'%.15g %.15g %.15g %.15g\n', ...
              [X(iloc);Y(iloc);Z(iloc);DIP(iloc)]);
    end

    fclose(fid);
  end
end % of nested function

end % of function qdyn

%-----------------------------------------------------------------------------
%
% PARSE_INPUTS sets variables in the caller function according to inputs.
%	By convention the variables to set have UPPER CASE names.
%
% WARNING: no checks yet
% Field names in parsin and Property's should match field names in pars
% or else the default value will be taken.
function Parse_Inputs(varargin)

if isempty(varargin)
    return
end

% 1. Override defaults by input structure
if isstruct(varargin{1})
 % process input parameter structure
  parsin = varargin{1};
  fparsin = fieldnames(parsin);
  for k=1:length(fparsin)
    assignin('caller', upper(fparsin{k}), parsin.(fparsin{k}) );
  end
 % separate the input Property/Value pairs
  varargin(1)=[];
end

% 2. Override defaults and previously set parameters by Property/Value pairs
for k = 2:2:length(varargin)
  assignin('caller', upper(varargin{k-1}), varargin{k} );
end
<<<<<<< HEAD
end
=======
end % of function Parse_Inputs
>>>>>>> 8e76c651

%-----------
function pars = read_qdyn_in(name)
if ~exist('name','var') || isempty(name)
    name = 'qdyn';
end
name = [name '.in'];

fid = fopen(name);
MESHDIM = sscanf(fgetl(fid), '%u');
if MESHDIM == 2
    rdat = sscanf(fgetl(fid), '%u %u'); NX = rdat(1); NW = rdat(2); 
    rdat = sscanf(fgetl(fid), '%.15g %.15g  %.15g'); L = rdat(1); W = rdat(2); Z_CORNER = rdat(3);
    rdat = sscanf(fgetl(fid), '%.15g %.15g'); DW(iwloc) = rdat(1); DIP_W(iwloc) = rdat(2);
else
    N = sscanf(fgetl(fid), '%u'); 
    rdat = sscanf(fgetl(fid), '%f %f'); L = rdat(1); W = rdat(2);
end
if MESHDIM == 1
    FINITE = sscanf(fgetl(fid), '%u');
end
THETA_LAW = sscanf(fgetl(fid), '%u');
RNS_LAW = sscanf(fgetl(fid), '%u');
SIGMA_CPL = sscanf(fgetl(fid), '%u');
rdat = sscanf(fgetl(fid), '%u %u %u %u %u %u'); NTOUT = rdat(1); IC = rdat(2); NXOUT = rdat(3); NXOUT_DYN = rdat(4); OX_SEQ  = rdat(5); OX_DYN = rdat(6);
rdat = sscanf(fgetl(fid), '%f %f %f %f %f %f'); VS = rdat(1); MU = rdat(2); LAM = rdat(3); D = rdat(4); H = rdat(5); V_TH = rdat(6);
rdat = sscanf(fgetl(fid), '%f %f'); TPER = rdat(1); APER = rdat(2);
rdat = sscanf(fgetl(fid), '%f %f %f %f'); DTTRY = rdat(1); DTMAX = rdat(2); TMAX = rdat(3); ACC = rdat(4);
NSTOP = sscanf(fgetl(fid), '%u');
rdat = sscanf(fgetl(fid), '%u %u'); DYN_FLAG = rdat(1); DYN_SKIP = rdat(2);
rdat = sscanf(fgetl(fid), '%f %f %f'); DYN_M = rdat(1); DYN_TH_ON = rdat(2); DYN_TH_OFF = rdat(3);
rdat = textscan(fid, '%f %f %f %f %f %f %f %f %f %f %u %u %f');
SIGMA = rdat{1};
V_0 = rdat{2};
TH_0 = rdat{3};
A = rdat{4};
B = rdat{5};
DC = rdat{6};
V1 = rdat{7};
V2 = rdat{8};
MU_SS = rdat{9};
V_SS = rdat{10};
IOT = rdat{11};
IASP = rdat{12};
CO = rdat{13};
fclose(fid);

% wrap UPPER CASE variables in parameter structure fields with the same name
fpars = who;
for k = find( strcmp(fpars,upper(fpars)) )'
  pars.(fpars{k}) = eval(fpars{k});
end
<<<<<<< HEAD

end

=======
end % of function read_qdyn_in
>>>>>>> 8e76c651

% read outputs from qdyn.f
function [ot,ox] = read_qdyn_out_mpi(name)

if exist('name','var') && ~isempty(name)
  namet = [name '.ot'];
  namex = [name '.ox'];
else
  namet = 'fort.18';
  namex = 'fort.19';
end

  % time series
  [ot.t,ot.vc, ot.thc, ot.omc, ot.tauc, ot.dc ] = ...
    textread(namet,'','headerlines',4);

  % snapshots
  fid=fopen(namex);
  NSX=fscanf(fid,'# nx=%u');
  fclose(fid);
  cosa = textread(namex,'','commentstyle','shell');
  ncosa = size(cosa);
  NST=ncosa(1)/NSX;
  cosa=reshape(cosa,NSX,NST,ncosa(2));
  ox.x = cosa(:,1,1);
  ox.y = cosa(:,1,2);
  ox.z = cosa(:,1,3);

  ox.t = cosa(1,:,4)';
  ox.v = cosa(:,:,5);
  ox.th= cosa(:,:,6);
  ox.dtau = cosa(:,:,7);
  ox.dtaud = cosa(:,:,8);
  ox.d = cosa(:,:,9);
  ox.sigma = cosa(:,:,10);
<<<<<<< HEAD
end
=======
end % of function read_qdyn_out_mpi
>>>>>>> 8e76c651

%-----------
% read outputs from qdyn.f
function [ot,ox] = read_qdyn_out(name)
    if exist('name','var') && ~isempty(name)
        namet = [name '.ot'];
        namex = [name '.ox'];
    else
        namet = 'fort.18';
        namex = 'fort.19';
    end

<<<<<<< HEAD
if exist('name','var') && length(name)
  namet = [name '.ot'];
  namex = [name '.ox'];
else
  namet = 'fort.18';
  namex = 'fort.19';
end

if uimatlab
  % time series
  disp(namet);
  [ot.t, ot.locl, ot.cl, ot.p, ot.pdot, ...
   ot.vc, ot.thc, ot.omc, ot.tauc, ot.dc, ...
   ot.xm, ot.v, ot.th, ot.om, ot.tau, ot.d, ot.sigma ] = ...
    textread(namet,'','headerlines',6);

  % snapshots
  fid=fopen(namex);
  NSX=fscanf(fid,'# nx=%u');
  fclose(fid);
  cosa = textread(namex,'','commentstyle','shell');
  ncosa = size(cosa);
  NST=ncosa(1)/NSX;
  cosa=reshape(cosa,NSX,NST,ncosa(2));
  ox.x = cosa(:,1,1);
  ox.t = cosa(1,:,2)';
  ox.v = cosa(:,:,3);
  ox.th= cosa(:,:,4);
  ox.dtau = cosa(:,:,5);
  ox.dtaud = cosa(:,:,6);
  ox.d = cosa(:,:,7);
  ox.sigma = cosa(:,:,8);

else
  [ot,ox] = read_qdyn_out_Octave(namet,namex)
end
end
=======
    if uimatlab
        % time series
        [~, file_sys] = system(['file ',namet]);
        isasc = textscan(file_sys, '%s', 2);
        if strcmp('ASCII', isasc{1}(2))
            [ot.t, ot.locl, ot.cl, ot.p, ot.pdot, ...
                ot.vc, ot.thc, ot.omc, ot.tauc, ot.dc, ...
                ot.xm, ot.v, ot.th, ot.om, ot.tau, ot.d, ot.sigma ] = ...
                textread(namet, '', 'headerlines', 6);
        else % binary output
            fid = fopen(namet, 'r');
            hdr = fread(fid, 'double');
            fclose(fid);

            hdr = reshape(hdr, 17, length(hdr)/17)';
            ot.t = hdr(:,1);
            ot.locl = hdr(:,2);
            ot.cl = hdr(:,3);
            ot.p = hdr(:,4);
            ot.pdot = hdr(:,5);
            ot.vc = hdr(:,6);
            ot.thc = hdr(:,7);
            ot.omc = hdr(:,8);
            ot.tauc = hdr(:,9);
            ot.dc = hdr(:,10);
            ot.xm = hdr(:,11);
            ot.v = hdr(:,12);
            ot.th = hdr(:,13);
            ot.om = hdr(:,14);
            ot.tau = hdr(:,15);
            ot.d = hdr(:,16);
            ot.sigma = hdr(:,17);
        end
        
        %snapshots
        [~, file_sys] = system(['file ',namex]);
        isasc = textscan(file_sys, '%s', 2);
        if strcmp('ASCII', isasc{1}(2))
            fid = fopen(namex);
            NSX = fscanf(fid, '# nx=%u');
            fclose(fid);
            cosa = textread(namex,'','commentstyle','shell');
            ncosa = size(cosa);
            NST = ncosa(1)/NSX;
            cosa = reshape(cosa, NSX, NST, ncosa(2));
            ox.x = cosa(:,1,1);
            ox.t = cosa(1,:,2)';
            ox.v = cosa(:,:,3);
            ox.th = cosa(:,:,4);
            ox.dtau = cosa(:,:,5);
            ox.dtaud = cosa(:,:,6);
            ox.d = cosa(:,:,7);
            ox.sigma = cosa(:,:,8);
        else % binary output
            fid = fopen(namex, 'r');
            nx = fread(fid, 1, 'int32');
            ox.x = fread(fid, nx, 'double');
            i = 1;
            while 1
                time = fread(fid, 1, 'double'); 
                if isempty(time)
                    fclose(fid);
                    break
                else
                    ox.t(i,:) = time; 
                    hdr = fread(fid, [6, nx], 'double')';
                    ox.v(:,i) = hdr(:,1);
                    ox.th(:,i) = hdr(:,2);
                    ox.dtau(:,i) = hdr(:,3);
                    ox.dtaud(:,i) = hdr(:,4);
                    ox.d(:,i) = hdr(:,5);
                    ox.sigma(:,i) = hdr(:,6);
                    i = i + 1;
                end
            end
        end
    else 
        [ot,ox] = read_qdyn_out_Octave(namet,namex)
    end
end % of function read_qdyn_out
>>>>>>> 8e76c651

%---
% adapted from http://www.mathworks.com/matlabcentral/fileexchange/23868-is-this-matlab-or-octave-
function uiIsMatLab = uimatlab

uiIsMatLab = false;
LIC = license('inuse');
for elem = 1:numel(LIC)
    envStr = LIC(elem).feature;
%    if strcmpi(envStr,'matlab')
    if ~isempty(strfind(lower(envStr),'matlab'))
        uiIsMatLab = true;
        break
    end
end
<<<<<<< HEAD
end
=======
end % of function uiIsMatLab
>>>>>>> 8e76c651
<|MERGE_RESOLUTION|>--- conflicted
+++ resolved
@@ -292,11 +292,7 @@
 % generate the mesh
 [X,Y,Z,DIP] = generate_mesh();
 
-<<<<<<< HEAD
-if MESHDIM<2 & NPROCS>1
-=======
 if MESHDIM<2 && NPROCS>1 
->>>>>>> 8e76c651
   disp('MPI parallelization is only implemented for MESHDIM=2. Resetting NPROCS=1.')
   NPROCS = 1;
 end
@@ -325,25 +321,7 @@
 case {'run', 'write'},
 
   % make vectors if constants
-<<<<<<< HEAD
-   DW(1:NW) =DW;
-   DIP_W(1:NW) =DIP_W;
-   A(1:N)   =A;
-   B(1:N)   =B;
-   DC(1:N)  =DC;
-   V_0(1:N) =V_0;
-   TH_0(1:N)=TH_0;
-   V1(1:N) =V1;
-   V2(1:N) =V2;
-   SIGMA(1:N) =SIGMA;
-   MU_SS(1:N)=MU_SS;
-   V_SS(1:N)=V_SS;
-   IOT(1:N)=IOT;
-   IASP(1:N)=IASP;
-   CO(1:N)=CO;
-
-=======
-   DW(1:NW) = DW;  
+   DW(1:NW) = DW;
    DIP_W(1:NW) = DIP_W;
    A(1:N) = A;
    B(1:N) = B;
@@ -358,8 +336,7 @@
    IOT(1:N) = IOT;
    IASP(1:N) = IASP;
    CO(1:N) = CO;
-    
->>>>>>> 8e76c651
+
   % For branching faults.
   % NOTE: this is an undocumented feature implemented by Percy
    if strcmp(BRANCH,'.true.')
@@ -389,17 +366,10 @@
   end
 
  % rename input and output files
-<<<<<<< HEAD
-  if length(NAME)
+  if ~isempty(NAME)
     movefile('fort.18',[NAME '.ot']);
     movefile('fort.19',[NAME '.ox']);
     copyfile('qdyn.in',[NAME '.in']);
-=======
-  if ~isempty(NAME)
-    movefile('fort.18',[NAME '.ot']); 
-    movefile('fort.19',[NAME '.ox']); 
-    copyfile('qdyn.in',[NAME '.in']); 
->>>>>>> 8e76c651
   end
 
  % output
@@ -506,13 +476,8 @@
       iwloc = [1:NW];
     end
 
-<<<<<<< HEAD
-    fid=fopen(filename,'w');
+    fid = fopen(filename,'w');
     fprintf(fid,'%u     meshdim\n' , MESHDIM);
-=======
-    fid = fopen(filename,'w');
-    fprintf(fid,'%u     meshdim\n' , MESHDIM); 
->>>>>>> 8e76c651
     if MESHDIM == 2
       fprintf(fid,'%u %u     NX, NW\n' , NX, nw);
       fprintf(fid,'%.15g %.15g  %.15g      L, W, Z_CORNER\n', L, W, Z_CORNER);
@@ -581,11 +546,7 @@
 for k = 2:2:length(varargin)
   assignin('caller', upper(varargin{k-1}), varargin{k} );
 end
-<<<<<<< HEAD
-end
-=======
 end % of function Parse_Inputs
->>>>>>> 8e76c651
 
 %-----------
 function pars = read_qdyn_in(name)
@@ -597,11 +558,11 @@
 fid = fopen(name);
 MESHDIM = sscanf(fgetl(fid), '%u');
 if MESHDIM == 2
-    rdat = sscanf(fgetl(fid), '%u %u'); NX = rdat(1); NW = rdat(2); 
+    rdat = sscanf(fgetl(fid), '%u %u'); NX = rdat(1); NW = rdat(2);
     rdat = sscanf(fgetl(fid), '%.15g %.15g  %.15g'); L = rdat(1); W = rdat(2); Z_CORNER = rdat(3);
     rdat = sscanf(fgetl(fid), '%.15g %.15g'); DW(iwloc) = rdat(1); DIP_W(iwloc) = rdat(2);
 else
-    N = sscanf(fgetl(fid), '%u'); 
+    N = sscanf(fgetl(fid), '%u');
     rdat = sscanf(fgetl(fid), '%f %f'); L = rdat(1); W = rdat(2);
 end
 if MESHDIM == 1
@@ -638,13 +599,7 @@
 for k = find( strcmp(fpars,upper(fpars)) )'
   pars.(fpars{k}) = eval(fpars{k});
 end
-<<<<<<< HEAD
-
-end
-
-=======
 end % of function read_qdyn_in
->>>>>>> 8e76c651
 
 % read outputs from qdyn.f
 function [ot,ox] = read_qdyn_out_mpi(name)
@@ -680,11 +635,7 @@
   ox.dtaud = cosa(:,:,8);
   ox.d = cosa(:,:,9);
   ox.sigma = cosa(:,:,10);
-<<<<<<< HEAD
-end
-=======
 end % of function read_qdyn_out_mpi
->>>>>>> 8e76c651
 
 %-----------
 % read outputs from qdyn.f
@@ -697,45 +648,6 @@
         namex = 'fort.19';
     end
 
-<<<<<<< HEAD
-if exist('name','var') && length(name)
-  namet = [name '.ot'];
-  namex = [name '.ox'];
-else
-  namet = 'fort.18';
-  namex = 'fort.19';
-end
-
-if uimatlab
-  % time series
-  disp(namet);
-  [ot.t, ot.locl, ot.cl, ot.p, ot.pdot, ...
-   ot.vc, ot.thc, ot.omc, ot.tauc, ot.dc, ...
-   ot.xm, ot.v, ot.th, ot.om, ot.tau, ot.d, ot.sigma ] = ...
-    textread(namet,'','headerlines',6);
-
-  % snapshots
-  fid=fopen(namex);
-  NSX=fscanf(fid,'# nx=%u');
-  fclose(fid);
-  cosa = textread(namex,'','commentstyle','shell');
-  ncosa = size(cosa);
-  NST=ncosa(1)/NSX;
-  cosa=reshape(cosa,NSX,NST,ncosa(2));
-  ox.x = cosa(:,1,1);
-  ox.t = cosa(1,:,2)';
-  ox.v = cosa(:,:,3);
-  ox.th= cosa(:,:,4);
-  ox.dtau = cosa(:,:,5);
-  ox.dtaud = cosa(:,:,6);
-  ox.d = cosa(:,:,7);
-  ox.sigma = cosa(:,:,8);
-
-else
-  [ot,ox] = read_qdyn_out_Octave(namet,namex)
-end
-end
-=======
     if uimatlab
         % time series
         [~, file_sys] = system(['file ',namet]);
@@ -769,7 +681,7 @@
             ot.d = hdr(:,16);
             ot.sigma = hdr(:,17);
         end
-        
+
         %snapshots
         [~, file_sys] = system(['file ',namex]);
         isasc = textscan(file_sys, '%s', 2);
@@ -795,12 +707,12 @@
             ox.x = fread(fid, nx, 'double');
             i = 1;
             while 1
-                time = fread(fid, 1, 'double'); 
+                time = fread(fid, 1, 'double');
                 if isempty(time)
                     fclose(fid);
                     break
                 else
-                    ox.t(i,:) = time; 
+                    ox.t(i,:) = time;
                     hdr = fread(fid, [6, nx], 'double')';
                     ox.v(:,i) = hdr(:,1);
                     ox.th(:,i) = hdr(:,2);
@@ -812,11 +724,10 @@
                 end
             end
         end
-    else 
+    else
         [ot,ox] = read_qdyn_out_Octave(namet,namex)
     end
 end % of function read_qdyn_out
->>>>>>> 8e76c651
 
 %---
 % adapted from http://www.mathworks.com/matlabcentral/fileexchange/23868-is-this-matlab-or-octave-
@@ -832,8 +743,4 @@
         break
     end
 end
-<<<<<<< HEAD
-end
-=======
-end % of function uiIsMatLab
->>>>>>> 8e76c651
+end % of function uiIsMatLab