--- conflicted
+++ resolved
@@ -88,20 +88,8 @@
     call init_kernel_1D(k%k1,mu,m%Lfault)
   case(2)
     allocate(k%k2f)
-<<<<<<< HEAD
-    if (k2_opt<2) then
-      k%k2f%finite = (k2_opt==1)
-      k%k2f%symmetric = .false.
-    else
-      k%k2f%finite = (k2_opt==3)
-      k%k2f%symmetric = .true.
-    endif
-    call init_kernel_2D(k%k2f,mu,m,D,H)
+    call init_kernel_2D(k%k2f,mu,m,D,H,k2_opt)
   case(3)
-=======
-    call init_kernel_2D(k%k2f,mu,m,D,H,k2_opt)
-  case(3) 
->>>>>>> 8e76c651
     allocate(k%k3)
     call init_kernel_3D(k%k3,lambda,mu,m,k%has_sigma_coupling) ! 3D no fft
   case(4)
@@ -142,9 +130,6 @@
   double precision, allocatable :: kk(:)
   integer :: i
 
-<<<<<<< HEAD
-  k%nnfft = m%nn
-=======
   if (k2_opt<2) then
     k%finite = (k2_opt==1)
     k%symmetric = .false.
@@ -153,8 +138,7 @@
     k%symmetric = .true.
   endif
 
-  k%nnfft = m%nn 
->>>>>>> 8e76c651
+  k%nnfft = m%nn
   if (k%finite) k%nnfft = k%nnfft*2
   if (k%symmetric) k%nnfft = k%nnfft*2
   allocate (k%kernel(k%nnfft))
@@ -228,7 +212,7 @@
 
  ! factor 2/N from the inverse FFT convention
   k%kernel = k%kernel *2.d0/dble(k%nnfft)
- 
+
  ! symmetric stress is computed on a twice longer fault
   if (k%symmetric) k%kernel = k%kernel / 2d0
 
